--- conflicted
+++ resolved
@@ -343,16 +343,6 @@
 
 https://www.klipper3d.org/
 
-<<<<<<< HEAD
-Klipper is a 3d-Printer firmware. It combines the power of a general
-purpose computer with one or more micro-controllers. See the
-[features document](https://www.klipper3d.org/Features.html) for more information on why you should use Klipper.
-
-To begin using Klipper start by [installing](https://www.klipper3d.org/Installation.html) it.
-
-Klipper is Free Software. See the [license](COPYING) or read the [documentation](https://www.klipper3d.org/Overview.html). We depend on
-the generous support from our [sponsors](https://www.klipper3d.org/Sponsors.html).
-=======
 The Klipper firmware controls 3d-Printers. It combines the power of a
 general purpose computer with one or more micro-controllers. See the
 [features document](https://www.klipper3d.org/Features.html) for more
@@ -363,5 +353,4 @@
 Klipper software is Free Software. See the [license](COPYING) or read
 the [documentation](https://www.klipper3d.org/Overview.html). We
 depend on the generous support from our
-[sponsors](https://www.klipper3d.org/Sponsors.html).
->>>>>>> fb91aad5
+[sponsors](https://www.klipper3d.org/Sponsors.html).