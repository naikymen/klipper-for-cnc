# Tracking of PWM controlled heaters and their temperature control
#
# Copyright (C) 2016-2020  Kevin O'Connor <kevin@koconnor.net>
#
# This file may be distributed under the terms of the GNU GPLv3 license.
import os, logging, threading


######################################################################
# Heater
######################################################################

KELVIN_TO_CELSIUS = -273.15
MAX_HEAT_TIME = 5.0
AMBIENT_TEMP = 25.
PID_PARAM_BASE = 255.

class Heater:
    def __init__(self, config, sensor):
        self.printer = config.get_printer()
        self.name = config.get_name()
        self.short_name = short_name = self.name.split()[-1]
        # Setup sensor
        self.sensor = sensor
        self.min_temp = config.getfloat('min_temp', minval=KELVIN_TO_CELSIUS)
        self.max_temp = config.getfloat('max_temp', above=self.min_temp)
        self.samples = config.getint('samples', 2, minval=2)
        self.sensor.setup_minmax(self.min_temp, self.max_temp)
        self.sensor.setup_callback(self.temperature_callback)
        self.pwm_delay = self.sensor.get_report_time_delta()
        # Setup temperature checks
        self.min_extrude_temp = config.getfloat(
            'min_extrude_temp', 170.,
            minval=self.min_temp, maxval=self.max_temp)
        is_fileoutput = (self.printer.get_start_args().get('debugoutput')
                         is not None)
        self.can_extrude = self.min_extrude_temp <= 0. or is_fileoutput
        self.max_power = config.getfloat('max_power', 1., above=0., maxval=1.)
        self.smooth_time = config.getfloat('smooth_time', 1., above=0.)
        self.inv_smooth_time = 1. / self.smooth_time
        self.is_shutdown = False
        self.lock = threading.Lock()
        # NOTE: "smoothed temp" is smooth in the sense that it is updated
        #       with the difference between the last temperature and itself
        #       (instead of using the difference between the last temperature
        #       and the previous one, which might have more variability).
        self.last_temp = self.smoothed_temp = self.target_temp = 0.
        self.last_temp_time = 0.
        # pwm caching
        self.next_pwm_time = 0.
        self.last_pwm_value = 0.
        # Setup control algorithm sub-class
        algos = {'watermark': ControlBangBang, 'pid': ControlPID}
        algo = config.getchoice('control', algos)
        self.control = algo(self, config)
        # Setup output heater pin
        heater_pin = config.get('heater_pin')
        ppins = self.printer.lookup_object('pins')
        self.mcu_pwm = ppins.setup_pin('pwm', heater_pin)
        pwm_cycle_time = config.getfloat('pwm_cycle_time', 0.100, above=0.,
                                         maxval=self.pwm_delay)
        self.mcu_pwm.setup_cycle_time(pwm_cycle_time)
        self.mcu_pwm.setup_max_duration(MAX_HEAT_TIME)
        # Load additional modules
        self.printer.load_object(config, "verify_heater %s" % (short_name,))
        self.printer.load_object(config, "pid_calibrate")
        gcode = self.printer.lookup_object("gcode")
        gcode.register_mux_command("SET_HEATER_TEMPERATURE", "HEATER",
                                   short_name, self.cmd_SET_HEATER_TEMPERATURE,
                                   desc=self.cmd_SET_HEATER_TEMPERATURE_help)
<<<<<<< HEAD
    
=======
        self.printer.register_event_handler("klippy:shutdown",
                                            self._handle_shutdown)
>>>>>>> b7f7b8a3
    def set_pwm(self, read_time, value):
        if self.target_temp <= 0. or self.is_shutdown:
            value = 0.
        if ((read_time < self.next_pwm_time or not self.last_pwm_value)
            and abs(value - self.last_pwm_value) < 0.05):
            # No significant change in value - can suppress update
            return
        pwm_time = read_time + self.pwm_delay
        self.next_pwm_time = pwm_time + 0.75 * MAX_HEAT_TIME
        self.last_pwm_value = value
        self.mcu_pwm.set_pwm(pwm_time, value)
        #logging.debug("%s: pwm=%.3f@%.3f (from %.3f@%.3f [%.3f])",
        #              self.name, value, pwm_time,
        #              self.last_temp, self.last_temp_time, self.target_temp)
    
    def temperature_callback(self, read_time, temp):
        with self.lock:
            # NOTE: Calculate time and temp differences
            time_diff = read_time - self.last_temp_time
            self.last_temp = temp
            self.last_temp_time = read_time
            
            # NOTE: Smooth "temp" with a time-point average.
            #       This introduces some lag but might help with 
            #       noisy sensor setups.
            # NOTE: Moved this to ControllerPID
            # self.add_smooth_temp(temp)
            # smooth_temp = self.get_smooth_temp()
            
            # NOTE: use the averaged/smoothed "smooth_temp" as PID input.
            self.control.temperature_update(read_time, temp, self.target_temp)
            
            # NOTE: Calculate temp differences
            temp_diff = temp - self.smoothed_temp
            # NOTE: Calculate the prportion of "smooth_time" that elapsed
            #       since the last update (limited to 1).
            adj_time = min(time_diff * self.inv_smooth_time, 1.)
            
            # NOTE: Add to "self.smoothed_temp" the fraction of "temp_diff"
            #       that corresponds to the elapsed fraction of "smooth_time".
            # NOTE: The value of "smoothed_temp" is updated with temperature
            #       "diff"s that can be popsitive or nevative.
            self.smoothed_temp += temp_diff * adj_time
            
            # TODO: Check who uses "can_extrude" for a generic heater.
            self.can_extrude = (self.smoothed_temp >= self.min_extrude_temp)
        
        #logging.debug("temp: %.3f %f = %f", read_time, temp)
    def _handle_shutdown(self):
        self.is_shutdown = True
    # External commands
    def get_name(self):
        return self.name
    def get_pwm_delay(self):
        return self.pwm_delay
    def get_max_power(self):
        return self.max_power
    def get_smooth_time(self):
        return self.smooth_time
    def set_temp(self, degrees):
        if degrees and (degrees < self.min_temp or degrees > self.max_temp):
            raise self.printer.command_error(
                "Requested temperature (%.1f) out of range (%.1f:%.1f)"
                % (degrees, self.min_temp, self.max_temp))
        with self.lock:
            self.target_temp = degrees
    def get_temp(self, eventtime):
        print_time = self.mcu_pwm.get_mcu().estimated_print_time(eventtime) - 5.
        with self.lock:
            if self.last_temp_time < print_time:
                return 0., self.target_temp
            return self.smoothed_temp, self.target_temp
    def check_busy(self, eventtime):
        with self.lock:
            return self.control.check_busy(
                eventtime, self.smoothed_temp, self.target_temp)
    def set_control(self, control):
        with self.lock:
            old_control = self.control
            self.control = control
            self.target_temp = 0.
        return old_control
    def alter_target(self, target_temp):
        if target_temp:
            target_temp = max(self.min_temp, min(self.max_temp, target_temp))
        self.target_temp = target_temp
    def stats(self, eventtime):
        with self.lock:
            target_temp = self.target_temp
            last_temp = self.last_temp
            last_pwm_value = self.last_pwm_value
        is_active = target_temp or last_temp > 50.
        return is_active, '%s: target=%.0f temp=%.1f pwm=%.3f' % (
            self.short_name, target_temp, last_temp, last_pwm_value)
    def get_status(self, eventtime):
        with self.lock:
            target_temp = self.target_temp
            smoothed_temp = self.smoothed_temp
            last_pwm_value = self.last_pwm_value
        return {'temperature': round(smoothed_temp, 2), 'target': target_temp,
                'power': last_pwm_value}
    cmd_SET_HEATER_TEMPERATURE_help = "Sets a heater temperature"
    def cmd_SET_HEATER_TEMPERATURE(self, gcmd):
        temp = gcmd.get_float('TARGET', 0.)
        pheaters = self.printer.lookup_object('heaters')
        pheaters.set_temperature(self, temp)


######################################################################
# Bang-bang control algo
######################################################################

class ControlBangBang:
    def __init__(self, heater, config):
        self.heater = heater
        self.heater_max_power = heater.get_max_power()
        self.max_delta = config.getfloat('max_delta', 2.0, above=0.)
        self.heating = False
    def temperature_update(self, read_time, temp, target_temp):
        if self.heating and temp >= target_temp+self.max_delta:
            self.heating = False
        elif not self.heating and temp <= target_temp-self.max_delta:
            self.heating = True
        if self.heating:
            self.heater.set_pwm(read_time, self.heater_max_power)
        else:
            self.heater.set_pwm(read_time, 0.)
    def check_busy(self, eventtime, smoothed_temp, target_temp):
        return smoothed_temp < target_temp-self.max_delta


######################################################################
# Proportional Integral Derivative (PID) control algo
######################################################################

PID_SETTLE_DELTA = 1.
PID_SETTLE_SLOPE = .1

class ControlPID:
    def __init__(self, heater, config):
        self.heater = heater
        self.heater_max_power = heater.get_max_power()
        # NOTE: "PID_PARAM_BASE" is "255". Perhaps something related to
        #       8-bit PWM signal resolution.
        self.Kp = config.getfloat('pid_Kp') / PID_PARAM_BASE
        self.Ki = config.getfloat('pid_Ki') / PID_PARAM_BASE
        self.Kd = config.getfloat('pid_Kd') / PID_PARAM_BASE
        # NOTE: this is "smooth_time" (from a "heater_generic" config).
        self.min_deriv_time = heater.get_smooth_time()
        self.temp_integ_max = 0.
        if self.Ki:
            self.temp_integ_max = self.heater_max_power / self.Ki
        self.prev_temp = AMBIENT_TEMP
        self.prev_temp_time = 0.
        self.prev_temp_deriv = 0.
        self.prev_temp_integ = 0.
        # NOTE: Inherit amount of samples from the Heater class.
        self.samples = heater.samples
        # NOTE: Use linear regression to calculate the derivative term (chat GPT stuff).
        self.last_measurements = []
        self.last_measurement_times = []
        
    def get_avg_temp(self):
        """Calculate average temperature in self.last_temps.

        Returns:
            float: average of self.last_temps (None entries skipped)
        """
        temp_array = [i for i in self.last_measurements if i is not None]
        temp_array_sum = sum(temp_array)
        temp_array_len = len(temp_array)
        
        # NOTE: handle all None case.
        if temp_array_len == 0:
            temp_array_len = 1
            
        avg_temp = float(temp_array_sum / temp_array_len)
        # logging.info(f"get_smooth_temp: returning avg_temp={avg_temp} with samples={temp_array_len}")
        
        return avg_temp
    
    def linear_regression(self, x, y):
        """Least squares by ChatGPT.
        Calculates the linear regression of the given data using the method of least squares.

        Args:
            x (list): A list of x-coordinates of the data points.
            y (list): A list of y-coordinates of the data points.

        Returns:
            tuple: A tuple containing the slope and y-intercept of the regression line.

        Raises:
            ValueError: If the input lists are of unequal length or if there are missing or invalid data points.

        Examples:
            >>> x = [1, 2, 3, 4, 5]
            >>> y = [2, 4, 5, 4, 5]
            >>> slope, y_intercept = linear_regression(x, y)
            >>> slope
            0.6
            >>> y_intercept
            2.2
        """

        n = len(x)
        sum_x = sum(x)
        sum_y = sum(y)
        sum_xy = sum([x[i] * y[i] for i in range(n)])
        sum_x_sq = sum([x[i] ** 2 for i in range(n)])
        
        # Calculate the slope and y-intercept of the line
        slope = (n * sum_xy - sum_x * sum_y) / (n * sum_x_sq - sum_x ** 2)
        y_intercept = (sum_y - slope * sum_x) / n
        
        return slope, y_intercept
    
    def temperature_update(self, read_time, temp, target_temp):
        """Implements PID and sets PWM output.
        
        NOTE: The implementation is rather strange, or severly underdocumented at least.
        """
        
        # Use linear regression to calculate the derivative term (chat GPT stuff).
        self.last_measurements.append(temp)
        self.last_measurement_times.append(read_time)
        # Remove older measurements if we have more than 5 (self.samples).
        if len(self.last_measurements) > self.samples:
            self.last_measurements.pop(0)
            self.last_measurement_times.pop(0)
        # Handle initially empty list
        derivative_term = 0
        if len(self.last_measurements) >= 2:
            # NOTE: Use linear regression on the last 5 (self.samples)  
            #       measurements to calculate the derivative term.
            x = self.last_measurement_times[-self.samples:] # NOTE: no need to subtract "read_time" for slope calculation.
            y = self.last_measurements[-self.samples:]
            slope, y_intercept = self.linear_regression(x, y)
            # NOTE: Originally "slope / self.sample_time". 
            #       Chat GPT does not do dimensional analysis.
            derivative_term = slope
        
        # NOTE: Calculate elapsed time since last update.
        time_diff = read_time - self.prev_temp_time
        
        # NOTE: calculate average temperature.
        temp_avg = self.get_avg_temp()
        
        # Calculate accumulated temperature "error".
        # NOTE: This is for the PID's integral term.
        temp_err = target_temp - temp_avg  # NOTE: originally "temp".
        temp_integ = self.prev_temp_integ + (temp_err * time_diff)
        # NOTE: The term is limited to "self.temp_integ_max" which is
        #       defined as "self.heater_max_power / self.Ki" above,
        #       and ensured to be positive.
        temp_integ = max(0., min(self.temp_integ_max, temp_integ))
        
        # Calculate output
        co = self.Kp*temp_err + self.Ki*temp_integ - self.Kd*derivative_term
        #logging.debug("pid: %f@%.3f -> diff=%f deriv=%f err=%f integ=%f co=%d",
        #    temp, read_time, temp_diff, derivative_term, temp_err, temp_integ, co)
        bounded_co = max(0., min(self.heater_max_power, co))
        # logging.info(f"ControlPID.temperature_update: using P={temp_err} I={temp_integ} D={derivative_term} co={co} and bounded_co={bounded_co}")
        self.heater.set_pwm(read_time, bounded_co)
        
        # Store state for next measurement
        self.prev_temp = temp
        self.prev_temp_time = read_time
        self.prev_temp_deriv = derivative_term
        if co == bounded_co:
            # NOTE: If the PID output was not limited/bounded (see above),
            #       replace the previous integral with the new one.
            self.prev_temp_integ = temp_integ
            # TODO: ask why.
    
    def check_busy(self, eventtime, smoothed_temp, target_temp):
        temp_diff = target_temp - smoothed_temp
        return (abs(temp_diff) > PID_SETTLE_DELTA
                or abs(self.prev_temp_deriv) > PID_SETTLE_SLOPE)


######################################################################
# Sensor and heater lookup
######################################################################

class PrinterHeaters:
    def __init__(self, config):
        self.printer = config.get_printer()
        self.sensor_factories = {}
        self.heaters = {}
        self.gcode_id_to_sensor = {}
        self.available_heaters = []
        self.available_sensors = []
        self.available_monitors = []
        self.has_started = self.have_load_sensors = False
        self.printer.register_event_handler("klippy:ready", self._handle_ready)
        self.printer.register_event_handler("gcode:request_restart",
                                            self.turn_off_all_heaters)
        # Register commands
        gcode = self.printer.lookup_object('gcode')
        gcode.register_command("TURN_OFF_HEATERS", self.cmd_TURN_OFF_HEATERS,
                               desc=self.cmd_TURN_OFF_HEATERS_help)
        gcode.register_command("M105", self.cmd_M105, when_not_ready=True, desc=self.cmd_M105_help)
        gcode.register_command("TEMPERATURE_WAIT", self.cmd_TEMPERATURE_WAIT,
                               desc=self.cmd_TEMPERATURE_WAIT_help)
    def load_config(self, config):
        self.have_load_sensors = True
        # Load default temperature sensors
        pconfig = self.printer.lookup_object('configfile')
        dir_name = os.path.dirname(__file__)
        filename = os.path.join(dir_name, 'temperature_sensors.cfg')
        try:
            dconfig = pconfig.read_config(filename)
        except Exception:
            raise config.config_error("Cannot load config '%s'" % (filename,))
        for c in dconfig.get_prefix_sections(''):
            self.printer.load_object(dconfig, c.get_name())
    def add_sensor_factory(self, sensor_type, sensor_factory):
        self.sensor_factories[sensor_type] = sensor_factory
    def setup_heater(self, config, gcode_id=None):
        heater_name = config.get_name().split()[-1]
        if heater_name in self.heaters:
            raise config.error("Heater %s already registered" % (heater_name,))
        # Setup sensor
        sensor = self.setup_sensor(config)
        # Create heater
        self.heaters[heater_name] = heater = Heater(config, sensor)
        self.register_sensor(config, heater, gcode_id)
        self.available_heaters.append(config.get_name())
        return heater
    def get_all_heaters(self):
        return self.available_heaters
    def lookup_heater(self, heater_name):
        if heater_name not in self.heaters:
            raise self.printer.config_error(
                "Unknown heater '%s'" % (heater_name,))
        return self.heaters[heater_name]
    def setup_sensor(self, config):
        if not self.have_load_sensors:
            self.load_config(config)
        sensor_type = config.get('sensor_type')
        if sensor_type not in self.sensor_factories:
            raise self.printer.config_error(
                "Unknown temperature sensor '%s'" % (sensor_type,))
        return self.sensor_factories[sensor_type](config)
    def register_sensor(self, config, psensor, gcode_id=None):
        self.available_sensors.append(config.get_name())
        if gcode_id is None:
            gcode_id = config.get('gcode_id', None)
            if gcode_id is None:
                return
        if gcode_id in self.gcode_id_to_sensor:
            raise self.printer.config_error(
                "G-Code sensor id %s already registered" % (gcode_id,))
        self.gcode_id_to_sensor[gcode_id] = psensor
    def register_monitor(self, config):
        self.available_monitors.append(config.get_name())
    def get_status(self, eventtime):
        return {'available_heaters': self.available_heaters,
                'available_sensors': self.available_sensors,
                'available_monitors': self.available_monitors}
    def turn_off_all_heaters(self, print_time=0.):
        for heater in self.heaters.values():
            heater.set_temp(0.)
    cmd_TURN_OFF_HEATERS_help = "Turn off all heaters"
    def cmd_TURN_OFF_HEATERS(self, gcmd):
        self.turn_off_all_heaters()
    # G-Code M105 temperature reporting
    def _handle_ready(self):
        self.has_started = True
    def _get_temp(self, eventtime):
        # Tn:XXX /YYY B:XXX /YYY
        out = []
        if self.has_started:
            for gcode_id, sensor in sorted(self.gcode_id_to_sensor.items()):
                cur, target = sensor.get_temp(eventtime)
                out.append("%s:%.1f /%.1f" % (gcode_id, cur, target))
        if not out:
            return "T:0"
        return " ".join(out)
    cmd_M105_help = "Get Extruder Temperature"
    def cmd_M105(self, gcmd):
        # Get Extruder Temperature
        reactor = self.printer.get_reactor()
        msg = self._get_temp(reactor.monotonic())
        did_ack = gcmd.ack(msg)
        if not did_ack:
            gcmd.respond_raw(msg)
    def _wait_for_temperature(self, heater):
        # Helper to wait on heater.check_busy() and report M105 temperatures
        if self.printer.get_start_args().get('debugoutput') is not None:
            return
        toolhead = self.printer.lookup_object("toolhead")
        gcode = self.printer.lookup_object("gcode")
        reactor = self.printer.get_reactor()
        eventtime = reactor.monotonic()
        while not self.printer.is_shutdown() and heater.check_busy(eventtime):
            print_time = toolhead.get_last_move_time()
            gcode.respond_raw(self._get_temp(eventtime))
            eventtime = reactor.pause(eventtime + 1.)
    def set_temperature(self, heater, temp, wait=False):
        toolhead = self.printer.lookup_object('toolhead')
        toolhead.register_lookahead_callback((lambda pt: None))
        heater.set_temp(temp)
        if wait and temp:
            self._wait_for_temperature(heater)
    cmd_TEMPERATURE_WAIT_help = "Wait for a temperature on a sensor"
    def cmd_TEMPERATURE_WAIT(self, gcmd):
        sensor_name = gcmd.get('SENSOR')
        if sensor_name not in self.available_sensors:
            raise gcmd.error("Unknown sensor '%s'" % (sensor_name,))
        min_temp = gcmd.get_float('MINIMUM', float('-inf'))
        max_temp = gcmd.get_float('MAXIMUM', float('inf'), above=min_temp)
        if min_temp == float('-inf') and max_temp == float('inf'):
            raise gcmd.error(
                "Error on 'TEMPERATURE_WAIT': missing MINIMUM or MAXIMUM.")
        if self.printer.get_start_args().get('debugoutput') is not None:
            return
        if sensor_name in self.heaters:
            sensor = self.heaters[sensor_name]
        else:
            sensor = self.printer.lookup_object(sensor_name)
        toolhead = self.printer.lookup_object("toolhead")
        reactor = self.printer.get_reactor()
        eventtime = reactor.monotonic()
        while not self.printer.is_shutdown():
            temp, target = sensor.get_temp(eventtime)
            if temp >= min_temp and temp <= max_temp:
                return
            print_time = toolhead.get_last_move_time()
            gcmd.respond_raw(self._get_temp(eventtime))
            eventtime = reactor.pause(eventtime + 1.)

def load_config(config):
    return PrinterHeaters(config)<|MERGE_RESOLUTION|>--- conflicted
+++ resolved
@@ -68,12 +68,8 @@
         gcode.register_mux_command("SET_HEATER_TEMPERATURE", "HEATER",
                                    short_name, self.cmd_SET_HEATER_TEMPERATURE,
                                    desc=self.cmd_SET_HEATER_TEMPERATURE_help)
-<<<<<<< HEAD
-    
-=======
         self.printer.register_event_handler("klippy:shutdown",
                                             self._handle_shutdown)
->>>>>>> b7f7b8a3
     def set_pwm(self, read_time, value):
         if self.target_temp <= 0. or self.is_shutdown:
             value = 0.
