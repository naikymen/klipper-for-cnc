--- conflicted
+++ resolved
@@ -307,15 +307,10 @@
             haltpos = trigpos = self.calc_toolhead_pos(kin_spos=kin_spos,
                                                        offsets=trig_steps)
             if trig_steps != halt_steps:
-<<<<<<< HEAD
-                haltpos = self.calc_toolhead_pos(kin_spos=kin_spos,
-                                                 offsets=halt_steps)
-=======
                 haltpos = self.calc_toolhead_pos(kin_spos, halt_steps)
             self.toolhead.set_position(haltpos)
             for sp in self.stepper_positions:
                 sp.verify_no_probe_skew(haltpos)
->>>>>>> fb91aad5
         else:
             haltpos = trigpos = movepos
             # NOTE: calculate "oversteps" after triggering, for each
@@ -330,7 +325,6 @@
                 #       uses the set_position method of the rails/steppers).
                 #       It ends by emittig a "toolhead:set_position" event.
                 self.toolhead.set_position(movepos)
-<<<<<<< HEAD
 
                 # NOTE: Get the stepper "halt_kin_spos" (halting positions).
                 halt_kin_spos = self.calc_halt_kin_spos(extruder_steppers)
@@ -339,21 +333,15 @@
                 haltpos = self.calc_toolhead_pos(kin_spos=halt_kin_spos,
                                                  offsets=over_steps)
 
-        # NOTE: set the toolhead position to the (corrected) halting position.
-        # NOTE: for extruder_home this could be:
-        #           set_position: input=[-1.420625, 0.0, 0.0, 0.0] homing_axes=()
-        #       The fourt element comes from "newpos_e" in the call to
-        #       "toolhead.set_position" above. The first element is the corrected
-        #       "halt" position.
-        logging.info("homing.homing_move: setting position.")
-        self.toolhead.set_position(haltpos)
-
-=======
-                halt_kin_spos = {s.get_name(): s.get_commanded_position()
-                                 for s in kin.get_steppers()}
-                haltpos = self.calc_toolhead_pos(halt_kin_spos, over_steps)
-            self.toolhead.set_position(haltpos)
->>>>>>> fb91aad5
+                # NOTE: set the toolhead position to the (corrected) halting position.
+                # NOTE: for extruder_home this could be:
+                #           set_position: input=[-1.420625, 0.0, 0.0, 0.0] homing_axes=()
+                #       The fourt element comes from "newpos_e" in the call to
+                #       "toolhead.set_position" above. The first element is the corrected
+                #       "halt" position.
+                logging.info("homing.homing_move: setting position.")
+                self.toolhead.set_position(haltpos)
+
         # Signal homing/probing move complete
         try:
             # NOTE: event received by:
@@ -491,16 +479,13 @@
         # self.printer.send_event("homing:home_rails_begin", self, rails)
 
         # Alter kinematics class to think printer is at forcepos
-<<<<<<< HEAD
         # NOTE: Get the axis IDs of each non-null axis in forcepos.
-        homing_axes = [axis for axis in range(self.toolhead.pos_length-1) if forcepos[axis] is not None]
+        force_axes = [axis for axis in range(self.toolhead.pos_length-1) if forcepos[axis] is not None]
         # NOTE: fill each "None" position values with the
         #       current position (from toolhead.get_position)
         #       of the corresponding axis.
-=======
-        force_axes = [axis for axis in range(3) if forcepos[axis] is not None]
+        # TODO: MERGE
         homing_axes = "".join(["xyz"[i] for i in force_axes])
->>>>>>> fb91aad5
         startpos = self._fill_coord(forcepos)
         homepos = self._fill_coord(movepos)
         # NOTE: esto usa "trapq_set_position" sobre el trapq del XYZ.
@@ -563,7 +548,6 @@
         if any(self.adjust_pos.values()):
             # Apply any homing offsets
             homepos = self.toolhead.get_position()
-<<<<<<< HEAD
             kin_spos = {}
             newpos = []
             # Iterate over["XYZ", "ABC"]
@@ -582,14 +566,7 @@
                 # NOTE: Build the "newpos" list with elements from each kinematic.
                 newpos.extend(kin.calc_position(kin_spos))
 
-            for axis in homing_axes:
-=======
-            kin_spos = {s.get_name(): (s.get_commanded_position()
-                                       + self.adjust_pos.get(s.get_name(), 0.))
-                        for s in kin.get_steppers()}
-            newpos = kin.calc_position(kin_spos)
             for axis in force_axes:
->>>>>>> fb91aad5
                 homepos[axis] = newpos[axis]
             self.toolhead.set_position(homepos)
 
