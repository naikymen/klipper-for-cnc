--- conflicted
+++ resolved
@@ -33,11 +33,7 @@
         self.stepper_name = stepper.get_name()
         self.start_pos = stepper.get_mcu_position()
         self.halt_pos = self.trig_pos = None
-<<<<<<< HEAD
-        logging.info("\n\n" + f"StepperPosition: add stepper {self.stepper_name} to endstop {self.endstop_name}"+ "\n\n")
-=======
         logging.info("\n\n" + f"homing.StepperPosition: add stepper {self.stepper_name} to endstop {self.endstop_name}"+ "\n\n")
->>>>>>> b3937dbd
     def note_home_end(self, trigger_time):
         # NOTE: method called by "homing_move" to determine halt/trig positions.
 
@@ -80,13 +76,8 @@
     def _calc_endstop_rate(self, mcu_endstop, movepos, speed):  # movepos  = [0.0, 0.0, 0.0, -110]
         startpos = self.toolhead.get_position()                 # startpos = [0.0, 0.0, 0.0, 0.0]
         axes_d = [mp - sp for mp, sp in zip(movepos, startpos)]
-<<<<<<< HEAD
-        move_d = math.sqrt(sum([d*d for d in axes_d[:3]]))      # 150.0
-        move_t = move_d / speed                                 # 150.0 / 25.0 = 6.0
-=======
         move_d = math.sqrt(sum([d*d for d in axes_d[:self.toolhead.axis_count]]))   # 150.0
         move_t = move_d / speed                                                     # 150.0 / 25.0 = 6.0
->>>>>>> b3937dbd
         max_steps = max([(abs(s.calc_position_from_coord(startpos)
                               - s.calc_position_from_coord(movepos))
                           / s.get_step_dist())
@@ -106,14 +97,6 @@
         # NOTE: log input for reference
         logging.info(f"\n\ncalc_toolhead_pos input: kin_spos={str(kin_spos)} offsets={str(offsets)}\n\n")
 
-<<<<<<< HEAD
-        kin = self.toolhead.get_kinematics()
-        for stepper in kin.get_steppers():
-            sname = stepper.get_name()
-            # NOTE: update the stepper positions by converting the "offset" steps
-            #       to "mm" units and adding them to the original "halting" position.
-            kin_spos[sname] += offsets.get(sname, 0) * stepper.get_step_dist()
-=======
         # NOTE: Update XYZ and ABC steppers position.
         for axes in list(self.toolhead.kinematics):
             # Iterate over["XYZ", "ABC"]
@@ -123,7 +106,6 @@
                 # NOTE: update the stepper positions by converting the "offset" steps
                 #       to "mm" units and adding them to the original "halting" position.
                 kin_spos[sname] += offsets.get(sname, 0) * stepper.get_step_dist()
->>>>>>> b3937dbd
 
         # NOTE: Repeat the above for the extruders.
         extruder_steppers = self.printer.lookup_extruder_steppers()  # [ExtruderStepper]
@@ -132,37 +114,6 @@
                 sname = stepper.get_name()
                 kin_spos[sname] += offsets.get(sname, 0) * stepper.get_step_dist()
         
-<<<<<<< HEAD
-        # NOTE: this call to get_position is only used to acquire the extruder
-        #       position, and append it to XYZ components below.
-        #       Example:
-        #           thpos=[0.0, 0.0, 0.0, 0.0]
-        thpos = self.toolhead.get_position()
-
-        # NOTE: The "calc_position" method iterates over the rails in the (cartesian)
-        #       kinematics and selects "stepper_positions" with matching names.
-        #       Perhaps other kinematics do something more elaborate.
-        # NOTE: Elements 1-3 from the output are combined with element 4 from "thpos".
-        #       This is likely because the 4th element is the extruder, which is not
-        #       normally "homeable". So the last position is re-used to form the
-        #       updated toolhead position vector.
-        # NOTE: Examples (CartKinematics):
-        #       -   calc_position input stepper_positions={'extruder': -1.420625}
-        #       -   calc_position return pos=[-1.420625, 0.0, 0.0]
-        result = list(kin.calc_position(stepper_positions=kin_spos))[:3] + thpos[3:]
-
-        # NOTE: now ditch "thpos" (toolhead.get_position()), replacing 
-        #       it by the equivalent for the active extruder.
-        extruder = self.printer.lookup_object('toolhead').get_extruder()
-        result[3] = kin_spos[extruder.name]
-        
-        # NOTE: log output for reference
-        logging.info(f"\n\ncalc_toolhead_pos output: {str(result)}\n\n")
-        # NOTE: example:
-        #       calc_toolhead_pos output=[-1.420625, 0.0, 0.0, 0.0]
-
-        # NOTE: this "result" is used to override "haltpos" below, which
-=======
         # NOTE: This call to get_position is only used to acquire the extruder
         #       position, and append it to XYZ components below. Example:
         #           thpos=[0.0, 0.0, 0.0, 0.0]
@@ -202,7 +153,6 @@
         logging.info(f"\n\ncalc_toolhead_pos output: {str(result)}\n\n")
 
         # NOTE: This "result" is used to override "haltpos" below, which
->>>>>>> b3937dbd
         #       is then passed to "toolhead.set_position".
         return result
     
@@ -213,19 +163,6 @@
         
         # Note start location
         self.toolhead.flush_step_generation()
-<<<<<<< HEAD
-
-        # NOTE: the "get_kinematics" method is defined in the ToolHead 
-        #       class at "toolhead.py". It apparently returns the kinematics
-        #       object, as loaded from a module in the "kinematics/" directory,
-        #       during the class's __init__.
-        kin = self.toolhead.get_kinematics()
-        
-        # NOTE: this step calls the "get_steppers" method on the provided
-        #       kinematics, which returns a list of "MCU_stepper" objects.
-        kin_spos = {s.get_name(): s.get_commanded_position()
-                    for s in kin.get_steppers()}
-=======
         
         kin_spos = {}
         # Iterate over["XYZ", "ABC"]
@@ -240,25 +177,17 @@
             #       with names as "stepper_x", "stepper_y", etc.
             kin_spos.update({s.get_name(): s.get_commanded_position()
                             for s in kin.get_steppers()})
->>>>>>> b3937dbd
 
         # NOTE: Repeat the above for the extruders, adding them to the "kin_spos" dict.
         #       This is important later on, when calling "calc_toolhead_pos".
         extruder_steppers = self.printer.lookup_extruder_steppers()  # [ExtruderStepper]
-<<<<<<< HEAD
-=======
         # NOTE: Dummy extruders wont enter the for loop below (as extruder_steppers=[]).
->>>>>>> b3937dbd
         for extruder_stepper in extruder_steppers:
             # Get PrinterStepper (MCU_stepper) objects.
             for s in extruder_stepper.rail.get_steppers():
                 kin_spos.update({s.get_name(): s.get_commanded_position()})
         
-<<<<<<< HEAD
-        # NOTE: "Tracking of stepper positions during a homing/probing move"
-=======
         # NOTE: "Tracking of stepper positions during a homing/probing move".
->>>>>>> b3937dbd
         #       Build a "StepperPosition" class for each of the steppers
         #       associated to each endstop in the "self.endstops" list of tuples,
         #       containing elements like: (MCU_endstop, "name").
@@ -274,37 +203,25 @@
             rest_time = self._calc_endstop_rate(mcu_endstop=mcu_endstop,
                                                 movepos=movepos,  # [0.0, 0.0, 0.0, -110.0]
                                                 speed=speed)
-<<<<<<< HEAD
-            # NOTE: "wait" is a "reactor.completion" object, returned by
-            #       the "home_start" method of "MCU_endstop" (at mcu.py)
-=======
             # NOTE: "wait" is a "ReactorCompletion" object (from "reactor.py"),
             #       setup by the "home_start" method of "MCU_endstop" (at mcu.py)
->>>>>>> b3937dbd
             wait = mcu_endstop.home_start(print_time=print_time, 
                                           sample_time=ENDSTOP_SAMPLE_TIME,
                                           sample_count=ENDSTOP_SAMPLE_COUNT, 
                                           rest_time=rest_time,
                                           triggered=triggered)
             endstop_triggers.append(wait)
-<<<<<<< HEAD
-        all_endstop_trigger = multi_complete(self.printer, endstop_triggers)
-=======
         # NOTE: the "endstop_triggers" list contains "reactor.completion" objects.
         #       Those are created by returned by the "home_start" method 
         #       of "MCU_endstop" (at mcu.py).
         all_endstop_trigger = multi_complete(printer=self.printer, completions=endstop_triggers)
->>>>>>> b3937dbd
 
         # NOTE: This dwell used to be needed by low-power RPi2. Otherwise
         #       calculations would take too long, and by the time they were sent,
         #       the associated "mcu time" would have already passed.
         #       It was not needed after the implementation of drip moves.
         #       I don't know yet why it remains.
-<<<<<<< HEAD
-=======
         logging.info(f"\n\nhoming.homing_move: dwell for HOMING_START_DELAY={HOMING_START_DELAY}\n\n")
->>>>>>> b3937dbd
         self.toolhead.dwell(HOMING_START_DELAY)
         
         # Issue move
@@ -343,10 +260,7 @@
         #       and calls "trapq_finalize_moves").
         self.toolhead.flush_step_generation()
         
-<<<<<<< HEAD
-=======
         logging.info(f"\n\nhoming.homing_move: calculating haltpos.\n\n")
->>>>>>> b3937dbd
         for sp in self.stepper_positions:
             # NOTE: get the time of endstop triggering
             tt = trigger_times.get(sp.endstop_name, move_end_print_time)
@@ -387,29 +301,12 @@
                 #           set_position: input:  [0.0, 0.0, 0.0, -110.0] homing_axes=()
                 #           set_position: output: [0.0, 0.0, 0.0, 0.0]  (i.e. passed to toolhead.set_position).
                 
-<<<<<<< HEAD
-                # NOTE: uses "ffi_lib.itersolve_get_commanded_pos",
-                #       probably reads the position previously set by
-                #       "stepper.set_position" / "itersolve_set_position".
-                halt_kin_spos = {s.get_name(): s.get_commanded_position()
-                                 for s in kin.get_steppers()}
-
-                # NOTE: Repeat the above for the extruder steppers (defined above).
-                for extruder_stepper in extruder_steppers:
-                    # Get PrinterStepper (MCU_stepper) objects.
-                    for s in extruder_stepper.rail.get_steppers():
-                        halt_kin_spos.update({s.get_name(): s.get_commanded_position()})
-                
-                # NOTE: calc_toolhead_pos input: kin_spos={'extruder1': 0.0} offsets={'extruder1': -2273}
-                # NOTE: calc_toolhead_pos output: [-1.420625, 0.0, 0.0, 0.0]
-=======
                 # NOTE: Get the stepper "halt_kin_spos" (halting positions).
                 halt_kin_spos = self.calc_halt_kin_spos(extruder_steppers)
                 
                 # NOTE: Calculate the "actual" halting position in distance units. Examples:
                 #       calc_toolhead_pos input: kin_spos={'extruder1': 0.0} offsets={'extruder1': -2273}
                 #       calc_toolhead_pos output: [-1.420625, 0.0, 0.0, 0.0]
->>>>>>> b3937dbd
                 haltpos = self.calc_toolhead_pos(kin_spos=halt_kin_spos, 
                                                  offsets=over_steps)
 
@@ -441,10 +338,6 @@
 
         # NOTE: returns "trigpos", which is the position of the toolhead
         #       when the endstop triggered.
-<<<<<<< HEAD
-        return trigpos
-    
-=======
         logging.info(f"\n\nhoming.homing_move: homing move end.\n\n")
         return trigpos
     
@@ -468,7 +361,6 @@
         
         return halt_kin_spos
     
->>>>>>> b3937dbd
     def check_no_movement(self, axes=None):
         """
         axes: list of the axes moving in a G38 probing move (x, y, z, extruder/extruder1). See "probe_axes".
@@ -549,10 +441,7 @@
         # NOTE: The "forcepos" argument is passed 1.5 times the
         #       difference between the endstop position and the
         #       opposing limit coordinate.
-<<<<<<< HEAD
-=======
-        
->>>>>>> b3937dbd
+        
         # Notify of upcoming homing operation
         logging.info(f"\n\nhoming.home_rails: homing begins with forcepos={forcepos} and movepos={movepos}\n\n")
         self.printer.send_event("homing:home_rails_begin", self, rails)
