# Utility for manually moving a stepper for diagnostic purposes
#
# Copyright (C) 2018-2019  Kevin O'Connor <kevin@koconnor.net>
#
# This file may be distributed under the terms of the GNU GPLv3 license.
import math, logging
import chelper

BUZZ_DISTANCE = 1.
BUZZ_VELOCITY = BUZZ_DISTANCE / .250
BUZZ_RADIANS_DISTANCE = math.radians(1.)
BUZZ_RADIANS_VELOCITY = BUZZ_RADIANS_DISTANCE / .250
STALL_TIME = 0.100

# Calculate a move's accel_t, cruise_t, and cruise_v
def calc_move_time(dist, speed, accel):
    axis_r = 1.
    
    if dist < 0.:
        axis_r = -1.
        dist = -dist
    
    if not accel or not dist:
        return axis_r, 0., dist / speed, speed
    
    max_cruise_v2 = dist * accel
    
    if max_cruise_v2 < speed**2:
        speed = math.sqrt(max_cruise_v2)
    
    accel_t = speed / accel
    
    accel_decel_d = accel_t * speed
    
    cruise_t = (dist - accel_decel_d) / speed
    
    return axis_r, accel_t, cruise_t, speed

class ForceMove:
    def __init__(self, config):
        self.printer = config.get_printer()
        self.steppers = {}
        # Setup iterative solver
        ffi_main, ffi_lib = chelper.get_ffi()
        self.trapq = ffi_main.gc(ffi_lib.trapq_alloc(), ffi_lib.trapq_free)
        self.trapq_append = ffi_lib.trapq_append
        self.trapq_finalize_moves = ffi_lib.trapq_finalize_moves
        self.stepper_kinematics = ffi_main.gc(
            ffi_lib.cartesian_stepper_alloc(b'x'), ffi_lib.free)
        # Register commands
        gcode = self.printer.lookup_object('gcode')
        gcode.register_command('STEPPER_BUZZ', self.cmd_STEPPER_BUZZ,
                               desc=self.cmd_STEPPER_BUZZ_help)
        if config.getboolean("enable_force_move", False):
            gcode.register_command('FORCE_MOVE', self.cmd_FORCE_MOVE,
                                   desc=self.cmd_FORCE_MOVE_help)
            gcode.register_command('SET_KINEMATIC_POSITION',
                                   self.cmd_SET_KINEMATIC_POSITION,
                                   desc=self.cmd_SET_KINEMATIC_POSITION_help)
    def register_stepper(self, config, mcu_stepper):
        self.steppers[mcu_stepper.get_name()] = mcu_stepper
    def lookup_stepper(self, name):
        if name not in self.steppers:
            raise self.printer.config_error("Unknown stepper %s" % (name,))
        return self.steppers[name]
    def _force_enable(self, stepper):
        toolhead = self.printer.lookup_object('toolhead')
        print_time = toolhead.get_last_move_time()
        stepper_enable = self.printer.lookup_object('stepper_enable')
        enable = stepper_enable.lookup_enable(stepper.get_name())
        was_enable = enable.is_motor_enabled()
        if not was_enable:
            enable.motor_enable(print_time)
            toolhead.dwell(STALL_TIME)
        return was_enable
    def _restore_enable(self, stepper, was_enable):
        if not was_enable:
            toolhead = self.printer.lookup_object('toolhead')
            toolhead.dwell(STALL_TIME)
            print_time = toolhead.get_last_move_time()
            stepper_enable = self.printer.lookup_object('stepper_enable')
            enable = stepper_enable.lookup_enable(stepper.get_name())
            enable.motor_disable(print_time)
            toolhead.dwell(STALL_TIME)
    def manual_move(self, stepper, dist, speed, accel=0.):
        toolhead = self.printer.lookup_object('toolhead')
        toolhead.flush_step_generation()
        prev_sk = stepper.set_stepper_kinematics(self.stepper_kinematics)
        prev_trapq = stepper.set_trapq(self.trapq)
        stepper.set_position((0., 0., 0.))
        axis_r, accel_t, cruise_t, cruise_v = calc_move_time(dist, speed, accel)
        print_time = toolhead.get_last_move_time()
        self.trapq_append(self.trapq, print_time, accel_t, cruise_t, accel_t,
                          0., 0., 0., axis_r, 0., 0., 0., cruise_v, accel)
        print_time = print_time + accel_t + cruise_t + accel_t
        stepper.generate_steps(print_time)
        self.trapq_finalize_moves(self.trapq, print_time + 99999.9,
                                  print_time + 99999.9)
        stepper.set_trapq(prev_trapq)
        stepper.set_stepper_kinematics(prev_sk)
        toolhead.note_mcu_movequeue_activity(print_time)
        toolhead.dwell(accel_t + cruise_t + accel_t)
        toolhead.flush_step_generation()
    def _lookup_stepper(self, gcmd):
        name = gcmd.get('STEPPER')
        if name not in self.steppers:
            raise gcmd.error("Unknown stepper %s" % (name,))
        return self.steppers[name]
    cmd_STEPPER_BUZZ_help = "Oscillate a given stepper to help id it"
    def cmd_STEPPER_BUZZ(self, gcmd):
        stepper = self._lookup_stepper(gcmd)
        logging.info("Stepper buzz %s", stepper.get_name())
        was_enable = self._force_enable(stepper)
        toolhead = self.printer.lookup_object('toolhead')
        dist, speed = BUZZ_DISTANCE, BUZZ_VELOCITY
        if stepper.units_in_radians():
            dist, speed = BUZZ_RADIANS_DISTANCE, BUZZ_RADIANS_VELOCITY
        for i in range(10):
            self.manual_move(stepper, dist, speed)
            toolhead.dwell(.050)
            self.manual_move(stepper, -dist, speed)
            toolhead.dwell(.450)
        self._restore_enable(stepper, was_enable)
    cmd_FORCE_MOVE_help = "Manually move a stepper; invalidates kinematics"
    def cmd_FORCE_MOVE(self, gcmd):
        stepper = self._lookup_stepper(gcmd)
        distance = gcmd.get_float('DISTANCE')
        speed = gcmd.get_float('VELOCITY', above=0.)
        accel = gcmd.get_float('ACCEL', 0., minval=0.)
        logging.info("FORCE_MOVE %s distance=%.3f velocity=%.3f accel=%.3f",
                     stepper.get_name(), distance, speed, accel)
        self._force_enable(stepper)
        self.manual_move(stepper, distance, speed, accel)
    
    cmd_SET_KINEMATIC_POSITION_help = "Force a low-level kinematic position"
    def cmd_SET_KINEMATIC_POSITION(self, gcmd):
        toolhead = self.printer.lookup_object('toolhead')
        toolhead.get_last_move_time()
        curpos = toolhead.get_position()
<<<<<<< HEAD

        # Iterate over the names and indices of the axes in the main toolhead.
        homing_axes = []
        for axis_idx, axis_name in enumerate(list(toolhead.axis_map)):
            # Try to find a value.
            value = gcmd.get_float(axis_name, None)
            # If found, then the axis can be considered homed.
            if value is not None:
                homing_axes.append(axis_idx)
                curpos[axis_idx] = value
            # If not found, then the position remains the same.
        # Set the position. Those axes in the homing_axes list will
        # be set as "homed" by downstream methods (specially kinematics).
        logging.info(f"SET_KINEMATIC_POSITION: setting position with curpos={curpos} scanning axis_map={toolhead.axis_map} for commandline={gcmd.get_commandline()}")
        toolhead.set_position(curpos, homing_axes=tuple(homing_axes))

        # Set position on extra toolheads
        # TODO: Must update all of this to accound for the new position vector 
        #       (i.e. always full length, using -1 for the extruder).
        for th_name in list(toolhead.extra_toolheads):
            th = toolhead.extra_toolheads[th_name]
            th.get_last_move_time()
            curpos = th.get_position()
            logging.info(f"SET_KINEMATIC_POSITION: setting position on th_name={th_name} with curpos={curpos} scanning axis_names={th.axis_names}")
            for axis_idx, axis_name in enumerate(th.axis_names + "E"):
                value = gcmd.get_float(axis_name, curpos[axis_idx])
                curpos[axis_idx] = value
            logging.info(f"SET_KINEMATIC_POSITION: setting position on th_name={th_name} with final curpos={curpos}")
            th.set_position(curpos, 
                            # Use a tuple with n+1, to include the extruder just in case.
                            homing_axes=tuple(range(th.axis_count + 1)))

        # TODO: remove old stuff.
        # x = gcmd.get_float('X', curpos[0])
        # y = gcmd.get_float('Y', curpos[1])
        # z = gcmd.get_float('Z', curpos[2])
        # e = gcmd.get_float('E', curpos[toolhead.axis_count])
        
        # logging.info("SET_KINEMATIC_POSITION: got pos=%.3f,%.3f,%.3f,%.3f", x, y, z, e)
        # # NOTE: The "homing_axes" argument is used to
        # #       set axis limits by the (cartesian) kinematics.
        # #       Passing "3" for the extruder is not needed for now,
        # #       and would proably fail.
        # toolhead.set_position([x, y, z, e], homing_axes=(0, 1, 2))
        
        # TODO: Improve. This is a very crude/hardcoded implementation.
        # if toolhead.axis_count >= 6:
        #     if toolhead.axis_names[3:6] == "ABC":
        #         a = gcmd.get_float('A', curpos[3])
        #         b = gcmd.get_float('B', curpos[4])
        #         c = gcmd.get_float('C', curpos[5])
        #         logging.info("SET_KINEMATIC_POSITION pos=%.3f,%.3f,%.3f,%.3f,%.3f,%.3f,%.3f", x, y, z, a, b, c, e)
        #         toolhead.set_position([x, y, z, a, b, c, e], homing_axes=(0, 1, 2, 3, 4, 5, 6))
        # elif toolhead.axis_names == "XYZ":
        #     logging.info("SET_KINEMATIC_POSITION pos=%.3f,%.3f,%.3f,%.3f", x, y, z, e)
        #     # NOTE: The "homing_axes" argument is used to
        #     #       set axis limits by the (cartesian) kinematics.
        #     #       Passing "3" for the extruder is not needed for now,
        #     #       and would proably fail.
        #     toolhead.set_position([x, y, z, e], homing_axes=(0, 1, 2, 3))
=======
        x = gcmd.get_float('X', curpos[0])
        y = gcmd.get_float('Y', curpos[1])
        z = gcmd.get_float('Z', curpos[2])
        clear = gcmd.get('CLEAR', '').lower()
        clear_axes = "".join([a for a in "xyz" if a in clear])
        logging.info("SET_KINEMATIC_POSITION pos=%.3f,%.3f,%.3f clear=%s",
                     x, y, z, clear_axes)
        toolhead.set_position([x, y, z, curpos[3]], homing_axes="xyz")
        toolhead.get_kinematics().clear_homing_state(clear_axes)
>>>>>>> fb91aad5

def load_config(config):
    return ForceMove(config)<|MERGE_RESOLUTION|>--- conflicted
+++ resolved
@@ -137,7 +137,6 @@
         toolhead = self.printer.lookup_object('toolhead')
         toolhead.get_last_move_time()
         curpos = toolhead.get_position()
-<<<<<<< HEAD
 
         # Iterate over the names and indices of the axes in the main toolhead.
         homing_axes = []
@@ -154,61 +153,12 @@
         logging.info(f"SET_KINEMATIC_POSITION: setting position with curpos={curpos} scanning axis_map={toolhead.axis_map} for commandline={gcmd.get_commandline()}")
         toolhead.set_position(curpos, homing_axes=tuple(homing_axes))
 
-        # Set position on extra toolheads
-        # TODO: Must update all of this to accound for the new position vector 
-        #       (i.e. always full length, using -1 for the extruder).
-        for th_name in list(toolhead.extra_toolheads):
-            th = toolhead.extra_toolheads[th_name]
-            th.get_last_move_time()
-            curpos = th.get_position()
-            logging.info(f"SET_KINEMATIC_POSITION: setting position on th_name={th_name} with curpos={curpos} scanning axis_names={th.axis_names}")
-            for axis_idx, axis_name in enumerate(th.axis_names + "E"):
-                value = gcmd.get_float(axis_name, curpos[axis_idx])
-                curpos[axis_idx] = value
-            logging.info(f"SET_KINEMATIC_POSITION: setting position on th_name={th_name} with final curpos={curpos}")
-            th.set_position(curpos, 
-                            # Use a tuple with n+1, to include the extruder just in case.
-                            homing_axes=tuple(range(th.axis_count + 1)))
-
-        # TODO: remove old stuff.
-        # x = gcmd.get_float('X', curpos[0])
-        # y = gcmd.get_float('Y', curpos[1])
-        # z = gcmd.get_float('Z', curpos[2])
-        # e = gcmd.get_float('E', curpos[toolhead.axis_count])
-        
-        # logging.info("SET_KINEMATIC_POSITION: got pos=%.3f,%.3f,%.3f,%.3f", x, y, z, e)
-        # # NOTE: The "homing_axes" argument is used to
-        # #       set axis limits by the (cartesian) kinematics.
-        # #       Passing "3" for the extruder is not needed for now,
-        # #       and would proably fail.
-        # toolhead.set_position([x, y, z, e], homing_axes=(0, 1, 2))
-        
-        # TODO: Improve. This is a very crude/hardcoded implementation.
-        # if toolhead.axis_count >= 6:
-        #     if toolhead.axis_names[3:6] == "ABC":
-        #         a = gcmd.get_float('A', curpos[3])
-        #         b = gcmd.get_float('B', curpos[4])
-        #         c = gcmd.get_float('C', curpos[5])
-        #         logging.info("SET_KINEMATIC_POSITION pos=%.3f,%.3f,%.3f,%.3f,%.3f,%.3f,%.3f", x, y, z, a, b, c, e)
-        #         toolhead.set_position([x, y, z, a, b, c, e], homing_axes=(0, 1, 2, 3, 4, 5, 6))
-        # elif toolhead.axis_names == "XYZ":
-        #     logging.info("SET_KINEMATIC_POSITION pos=%.3f,%.3f,%.3f,%.3f", x, y, z, e)
-        #     # NOTE: The "homing_axes" argument is used to
-        #     #       set axis limits by the (cartesian) kinematics.
-        #     #       Passing "3" for the extruder is not needed for now,
-        #     #       and would proably fail.
-        #     toolhead.set_position([x, y, z, e], homing_axes=(0, 1, 2, 3))
-=======
-        x = gcmd.get_float('X', curpos[0])
-        y = gcmd.get_float('Y', curpos[1])
-        z = gcmd.get_float('Z', curpos[2])
-        clear = gcmd.get('CLEAR', '').lower()
-        clear_axes = "".join([a for a in "xyz" if a in clear])
-        logging.info("SET_KINEMATIC_POSITION pos=%.3f,%.3f,%.3f clear=%s",
-                     x, y, z, clear_axes)
-        toolhead.set_position([x, y, z, curpos[3]], homing_axes="xyz")
-        toolhead.get_kinematics().clear_homing_state(clear_axes)
->>>>>>> fb91aad5
+        # NOTE: Support new "CLEAR" option.
+        clear = gcmd.get('CLEAR', '').upper()
+        for axes in toolhead.axis_triplets:
+            # Iterate over axis sets (XYZ, ABC, etc.).
+            clear_axes = [axes.index(a) for a in axes if a in clear]
+            toolhead.get_kinematics(axes=axes).clear_homing_state(clear_axes)
 
 def load_config(config):
     return ForceMove(config)