--- conflicted
+++ resolved
@@ -136,48 +136,44 @@
     def cmd_SET_KINEMATIC_POSITION(self, gcmd):
         toolhead = self.printer.lookup_object('toolhead')
         toolhead.get_last_move_time()
+        axis_letters = "".join(list(toolhead.axis_map))
         curpos = toolhead.get_position()
-<<<<<<< HEAD
 
+        # Get the axes to be set as homed (defaults to all unless set).
+        set_homed = gcmd.get('SET_HOMED', axis_letters).lower()
         # Iterate over the names and indices of the axes in the main toolhead.
-        homing_axes = ""
-        for axis_idx, axis_name in enumerate(list(toolhead.axis_map)):
-            # Try to find a value.
+        # homing_axes = ""
+        for axis_idx, axis_name in enumerate(axis_letters):
+            # Grow the set homed axes string.
+            # NOTE: Here "axis_name" is upper-case, and "set_homed" is lower.
+            set_homed_axes += axis_name if axis_name in set_homed.upper() else ""
+            # Try to find a coordinate value for the axis.
             value = gcmd.get_float(axis_name, None)
             # If found, then the axis can be considered homed.
             if value is not None:
-                homing_axes += axis_name
+                # homing_axes += axis_name
                 curpos[axis_idx] = value
             # If not found, then the position remains the same.
-        # Set the position. Those axes in the homing_axes list will
-        # be set as "homed" by downstream methods (specially kinematics).
-        logging.info(f"SET_KINEMATIC_POSITION: setting position with curpos={curpos} scanning axis_map={toolhead.axis_map} for commandline={gcmd.get_commandline()}")
-        toolhead.set_position(curpos, homing_axes=homing_axes)
 
-        # NOTE: Support new "CLEAR" option.
-        clear = gcmd.get('CLEAR', '').upper()
-        for axes in toolhead.axis_triplets:
-            # Iterate over axis sets (XYZ, ABC, etc.).
-            clear_axes = ''.join([a.lower() for a in axes if a in clear])
-            toolhead.get_kinematics(axes=axes).clear_homing_state(clear_axes)
-=======
-        x = gcmd.get_float('X', curpos[0])
-        y = gcmd.get_float('Y', curpos[1])
-        z = gcmd.get_float('Z', curpos[2])
-        set_homed = gcmd.get('SET_HOMED', 'xyz').lower()
-        set_homed_axes = "".join([a for a in "xyz" if a in set_homed])
+        # Compute the axes to un-home.
         if gcmd.get('CLEAR_HOMED', None) is None:
             # "CLEAR" is an alias for "CLEAR_HOMED"; should deprecate
             clear_homed = gcmd.get('CLEAR', '').lower()
         else:
             clear_homed = gcmd.get('CLEAR_HOMED', '').lower()
-        clear_homed_axes = "".join([a for a in "xyz" if a in clear_homed])
-        logging.info("SET_KINEMATIC_POSITION pos=%.3f,%.3f,%.3f"
-                     " set_homed=%s clear_homed=%s",
-                     x, y, z, set_homed_axes, clear_homed_axes)
-        toolhead.set_position([x, y, z, curpos[3]], homing_axes=set_homed_axes)
-        toolhead.get_kinematics().clear_homing_state(clear_homed_axes)
->>>>>>> 61c0c8d2
+        clear_homed_axes = "".join([a for a in axis_letters.lower() if a in clear_homed])
+
+        # Set the position. Those axes in the "homing_axes" string will
+        # be set as "homed" by downstream methods (specially kinematics).
+        logging.info(f"SET_KINEMATIC_POSITION: setting pos={curpos} set_homed={set_homed_axes} clear_homed={clear_homed_axes}")
+        logging.info(f"SET_KINEMATIC_POSITION: scanned axis_map={toolhead.axis_map} for commandline={gcmd.get_commandline()}")
+        toolhead.set_position(curpos, homing_axes=set_homed_axes)
+
+        # NOTE: Support new "CLEAR" option.
+        for axes in toolhead.axis_triplets:
+            # Iterate over axis sets (XYZ, ABC, etc.).
+            clear_axes = ''.join([a for a in axes.lower() if a in clear_homed_axes])
+            toolhead.get_kinematics(axes=axes).clear_homing_state(clear_axes)
 
 def load_config(config):
     return ForceMove(config)