# Parse gcode commands
#
# Copyright (C) 2016-2024  Kevin O'Connor <kevin@koconnor.net>
#
# This file may be distributed under the terms of the GNU GPLv3 license.
import os, re, logging, collections, shlex

class CommandError(Exception):
    pass

# WARNING:  In the klipper-for-cnc fork, the extruder axis is always in the last position.
#           Here it is placed in the fourth position (which is only also the last in the XYZ 3-axis setup).
Coord = collections.namedtuple('Coord', ('x', 'y', 'z', 'a', 'b', 'c', 'e'), 
                               defaults = (None,None,None,None,None,None,None))

class GCodeCommand:
    error = CommandError
    def __init__(self, gcode: "GCodeDispatch", command, commandline, params, need_ack: bool):
        self._command = command
        self._commandline = commandline
        self._params = params
        self._need_ack = need_ack
        # Method wrappers
        self.respond_info = gcode.respond_info
        self.respond_raw = gcode.respond_raw
    def get_command(self):
        return self._command
    def get_commandline(self):
        return self._commandline
    def get_command_parameters(self):
        return self._params
    def get_raw_command_parameters(self):
        command = self._command
        origline = self._commandline
        param_start = len(command)
        param_end = len(origline)
        if origline[:param_start].upper() != command:
            # Skip any gcode line-number and ignore any trailing checksum
            param_start += origline.upper().find(command)
            end = origline.rfind('*')
            if end >= 0 and origline[end+1:].isdigit():
                param_end = end
        if origline[param_start:param_start+1].isspace():
            param_start += 1
        return origline[param_start:param_end]
    def ack(self, msg=None):
        # NOTE: response messages appear to start with "ok",
        #       but may have more content to the right.
        #       They can be sent using "respond_raw", ultimately
        #       a method from GCodeDispatch.
        # NOTE: Response messages are only built if GCodeCommand
        #       was setup with "need_ack=True".
        if not self._need_ack:
            # NOTE: Early return, no message response sent. This
            #       Is the case for commands coming from 
            #       GCodeDispatch.run_script.
            return False
        ok_msg = "ok"
        if msg:
            ok_msg = "ok %s" % (msg,)
        self.respond_raw(ok_msg)
        self._need_ack = False
        return True
    # Parameter parsing helpers
    class sentinel: pass
    def get(self, name, default=sentinel, parser=str, minval=None, maxval=None,
            above=None, below=None):
        value = self._params.get(name)
        if value is None:
            if default is self.sentinel:
                raise self.error("Error on '%s': missing %s"
                                 % (self._commandline, name))
            return default
        try:
            value = parser(value)
        except:
            raise self.error("Error on '%s': unable to parse %s"
                             % (self._commandline, value))
        if minval is not None and value < minval:
            raise self.error("Error on '%s': %s must have minimum of %s"
                             % (self._commandline, name, minval))
        if maxval is not None and value > maxval:
            raise self.error("Error on '%s': %s must have maximum of %s"
                             % (self._commandline, name, maxval))
        if above is not None and value <= above:
            raise self.error("Error on '%s': %s must be above %s"
                             % (self._commandline, name, above))
        if below is not None and value >= below:
            raise self.error("Error on '%s': %s must be below %s"
                             % (self._commandline, name, below))
        return value
    def get_int(self, name, default=sentinel, minval=None, maxval=None):
        return self.get(name, default, parser=int, minval=minval, maxval=maxval)
    def get_float(self, name, default=sentinel, minval=None, maxval=None,
                  above=None, below=None):
        return self.get(name, default, parser=float, minval=minval,
                        maxval=maxval, above=above, below=below)

# Parse and dispatch G-Code commands
class GCodeDispatch:
    error = CommandError
    Coord = Coord
    def __init__(self, printer):
        self.printer = printer
        self.is_fileinput = not not printer.get_start_args().get("debuginput")
        printer.register_event_handler("klippy:ready", self._handle_ready)
        printer.register_event_handler("klippy:shutdown", self._handle_shutdown)
        printer.register_event_handler("klippy:disconnect",
                                       self._handle_disconnect)
        # Command handling
        self.is_printer_ready = False
        self.mutex = printer.get_reactor().mutex()
        self.output_callbacks = []
        self.base_gcode_handlers = self.gcode_handlers = {}
        self.ready_gcode_handlers = {}
        self.mux_commands = {}
        self.gcode_help = {}
        self.status_commands = {}
        # Register commands needed before config file is loaded
        handlers = ['M110', 'M112', 'M115',
                    'RESTART', 'FIRMWARE_RESTART', 'ECHO', 'STATUS', 'HELP']
        for cmd in handlers:
            func = getattr(self, 'cmd_' + cmd)
            desc = getattr(self, 'cmd_' + cmd + '_help', None)
            self.register_command(cmd, func, True, desc)
    
    def is_traditional_gcode(self, cmd):
        # A "traditional" g-code command is a letter and followed by a number
        try:
            cmd = cmd.upper().split()[0]
            val = float(cmd[1:])
            return cmd[0].isupper() and cmd[1].isdigit()
        except:
            return False
    
    def register_command(self, cmd, func, when_not_ready=False, desc=None):
        # logging.info("\n" + f"gcode: registering command: {cmd}")
        if func is None:
            old_cmd = self.ready_gcode_handlers.get(cmd)
            if cmd in self.ready_gcode_handlers:
                del self.ready_gcode_handlers[cmd]
            if cmd in self.base_gcode_handlers:
                del self.base_gcode_handlers[cmd]
            self._build_status_commands()
            # logging.info("\n" + f"gcode: command '{cmd}' deleted.")
            return old_cmd
        if cmd in self.ready_gcode_handlers:
            raise self.printer.config_error(
                "gcode command %s already registered" % (cmd,))
        if not self.is_traditional_gcode(cmd):
<<<<<<< HEAD
            # logging.info("\n" + f"gcode: command '{cmd}' is an extended command.")
=======
            if (cmd.upper() != cmd or not cmd.replace('_', 'A').isalnum()
                or cmd[0].isdigit() or cmd[1:2].isdigit()):
                raise self.printer.config_error(
                    "Can't register '%s' as it is an invalid name" % (cmd,))
>>>>>>> 383b83d7
            origfunc = func
            func = lambda params: origfunc(self._get_extended_params(params))
        self.ready_gcode_handlers[cmd] = func
        if when_not_ready:
            # logging.info("\n" + f"gcode: command '{cmd}' registered as base command 'when not ready'.")
            self.base_gcode_handlers[cmd] = func
        if desc is not None:
            self.gcode_help[cmd] = desc
        self._build_status_commands()

    def register_mux_command(self, cmd, key, value, func, desc=None):
        prev = self.mux_commands.get(cmd)
        if prev is None:
            handler = lambda gcmd: self._cmd_mux(cmd, gcmd)
            self.register_command(cmd, handler, desc=desc)
            self.mux_commands[cmd] = prev = (key, {})
        prev_key, prev_values = prev
        if prev_key != key:
            raise self.printer.config_error(
                "mux command %s %s %s may have only one key (%s)" % (
                    cmd, key, value, prev_key))
        if value in prev_values:
            raise self.printer.config_error(
                "mux command %s %s %s already registered (%s)" % (
                    cmd, key, value, prev_values))
        prev_values[value] = func
    
    def get_command_help(self):
        return dict(self.gcode_help)
    def get_status(self, eventtime):
        return {'commands': self.status_commands}
    def _build_status_commands(self):
        commands = {cmd: {} for cmd in self.gcode_handlers}
        for cmd in self.gcode_help:
            if cmd in commands:
                commands[cmd]['help'] = self.gcode_help[cmd]
        self.status_commands = commands
    def register_output_handler(self, cb):
        self.output_callbacks.append(cb)
    def _handle_shutdown(self):
        if not self.is_printer_ready:
            return
        self.is_printer_ready = False
        self.gcode_handlers = self.base_gcode_handlers
        self._build_status_commands()
        self._respond_state("Shutdown")
    def _handle_disconnect(self):
        self._respond_state("Disconnect")
    def _handle_ready(self):
        self.is_printer_ready = True
        self.gcode_handlers = self.ready_gcode_handlers
        self._build_status_commands()
        self._respond_state("Ready")
    # Parse input into commands
    args_r = re.compile('([A-Z_]+|[A-Z*])')
    def _process_commands(self, commands, need_ack=True):
        # NOTE: "run_script" calls this method with "need_ack=False".
        for line in commands:
            # Ignore comments and leading/trailing spaces
            line = origline = line.strip()
            cpos = line.find(';')
            if cpos >= 0:
                line = line[:cpos]
            # Break line into parts and determine command
            parts = self.args_r.split(line.upper())
            if ''.join(parts[:2]) == 'N':
                # Skip line number at start of command
                cmd = ''.join(parts[3:5]).strip()
            else:
                cmd = ''.join(parts[:3]).strip()
            # Build gcode "params" dictionary
            params = { parts[i]: parts[i+1].strip()
<<<<<<< HEAD
                       for i in range(1, numparts, 2) }
            gcmd = GCodeCommand(gcode=self, command=cmd, commandline=origline, params=params, need_ack=need_ack)
=======
                       for i in range(1, len(parts), 2) }
            gcmd = GCodeCommand(self, cmd, origline, params, need_ack)
>>>>>>> 383b83d7
            # Invoke handler for command
            handler = self.gcode_handlers.get(cmd, self.cmd_default)
            try:
                # The default is to call "cmd_default" as a "handler".
                handler(gcmd)
            except self.error as e:
                # NOTE: "self.error" is an instance of "CommandError",
                #       a simple subclass of "Exception".
                self._respond_error(str(e))
                self.printer.send_event("gcode:command_error")
                if not need_ack:
                    raise
            except Exception as e:
                msg = 'Internal error on command:"%s"' % (cmd,)
                logging.exception(msg + str(e))
                self.printer.invoke_shutdown(msg)
                self._respond_error(msg)
                if not need_ack:
                    raise
            gcmd.ack()
    def run_script_from_command(self, script):
        self._process_commands(script.split('\n'), need_ack=False)
    def run_script(self, script):
        with self.mutex:
            self._process_commands(script.split('\n'), need_ack=False)
    def get_mutex(self):
        return self.mutex
    def create_gcode_command(self, command, commandline, params):
        return GCodeCommand(self, command, commandline, params, False)
    # Response handling
    def respond_raw(self, msg):
        # NOTE: Functions in "self.output_callbacks" were registered
        #       by calls to "self.register_output_handler()". That
        #       method can be called by GcodeIO (pseudo-tty interface)
        #       or GCodeHelper.
        for cb in self.output_callbacks:
            cb(msg)
    def respond_info(self, msg, log=True):
        if log:
            logging.info(msg)
        lines = [l.strip() for l in msg.strip().split('\n')]
        self.respond_raw("// " + "\n// ".join(lines))
    def _respond_error(self, msg):
        logging.warning(msg)
        lines = msg.strip().split('\n')
        if len(lines) > 1:
            self.respond_info("\n".join(lines), log=False)
        self.respond_raw('!! %s' % (lines[0].strip(),))
        if self.is_fileinput:
            self.printer.request_exit('error_exit')
    def _respond_state(self, state):
        self.respond_info("Klipper state: %s" % (state,), log=False)
    # Parameter parsing helpers
    def _get_extended_params(self, gcmd):
<<<<<<< HEAD
        # NOTE: called for "non-traditional" GCODEs.
        m = self.extended_r.match(gcmd.get_commandline())
        if m is None:
            raise self.error("Malformed command '%s' (regex mismatch)"
                             % (gcmd.get_commandline(),))
        eargs = m.group('args')
        try:
            # NOTE: get "KEY=VALUE" parameters.
            eparams = [earg.split('=', 1) for earg in shlex.split(eargs)]
            # NOTE: Prepare a dictionary from the extracted parameters.
=======
        rawparams = gcmd.get_raw_command_parameters()
        # Extract args while allowing shell style quoting
        s = shlex.shlex(rawparams, posix=True)
        s.whitespace_split = True
        s.commenters = '#;'
        try:
            eparams = [earg.split('=', 1) for earg in s]
>>>>>>> 383b83d7
            eparams = { k.upper(): v for k, v in eparams }
        except ValueError as e:
            raise self.error("Malformed command '%s' (value error)"
                             % (gcmd.get_commandline(),))
        # Update gcmd with new parameters
        gcmd._params.clear()
        gcmd._params.update(eparams)
        return gcmd
    # G-Code special command handlers
    def cmd_default(self, gcmd: GCodeCommand):
        # NOTE: This is the default GCODE command handler, called by
        #       "self._process_commands".
        cmd = gcmd.get_command()
        if cmd == 'M105':
            # Don't warn about temperature requests when not ready
            gcmd.ack("T:0")
            return
        if cmd == 'M21':
            # Don't warn about sd card init when not ready
            return
        if not self.is_printer_ready:
            raise gcmd.error(self.printer.get_state_message()[0])
            return
        if not cmd:
            cmdline = gcmd.get_commandline()
            if cmdline:
                logging.debug(cmdline)
            return
        if ' ' in cmd:
            # Handle M117/M118 gcode with numeric and special characters
            realcmd = cmd.split()[0]
            if realcmd in ["M117", "M118", "M23"]:
                handler = self.gcode_handlers.get(realcmd, None)
                if handler is not None:
                    gcmd._command = realcmd
                    handler(gcmd)
                    return
        elif cmd in ['M140', 'M104'] and not gcmd.get_float('S', 0.):
            # Don't warn about requests to turn off heaters when not present
            return
        elif cmd == 'M107' or (cmd == 'M106' and (
                not gcmd.get_float('S', 1.) or self.is_fileinput)):
            # Don't warn about requests to turn off fan when fan not present
            return
        
        # NOTE: "respond_info" uses "GCodeDispatch.respond_info" to prepare a
        #       response, and then sends it through "GCodeDispatch.respond_raw".
        gcmd.respond_info('Unknown command:"%s"' % (cmd,))
        # NOTE: Now raising an error on unknown command, it is strange to me
        #       that this should be simply ignored. A missed command can also
        #       damage the hardware. "respond_info" is not enough.
        # NOTE: "gcmd" is of class GCodeCommand, and the "error" attribute 
        #       is "CommandError" (which is a subclass of Exception). The 
        #       exception will be caught by "_process_commands", and handled
        #       by calling "GCodeDispatch._respond_error" (which calls "respond_raw"
        #       and the downstream "output_callbacks") and then sends an event:
        #       "printer.send_event("gcode:command_error")".
        raise gcmd.error('Unknown command error:"%s"' % (cmd,))
    
    def _cmd_mux(self, command, gcmd):
        key, values = self.mux_commands[command]
        if None in values:
            key_param = gcmd.get(key, None)
        else:
            key_param = gcmd.get(key)
        if key_param not in values:
            raise gcmd.error("The value '%s' is not valid for %s"
                             % (key_param, key))
        values[key_param](gcmd)
    # Low-level G-Code commands that are needed before the config file is loaded
    cmd_M110_help = "Set Current Line Number"
    def cmd_M110(self, gcmd):
        # Set Current Line Number
        pass
    cmd_M112_help = "Emergency Stop"
    def cmd_M112(self, gcmd):
        # Emergency Stop
        self.printer.invoke_shutdown("Shutdown due to M112 command")
    cmd_M115_help = "Get Firmware Version"
    def cmd_M115(self, gcmd):
        # Get Firmware Version and Capabilities
        software_version = self.printer.get_start_args().get('software_version')
        kw = {"FIRMWARE_NAME": "Klipper", "FIRMWARE_VERSION": software_version}
        msg = " ".join(["%s:%s" % (k, v) for k, v in kw.items()])
        did_ack = gcmd.ack(msg)
        if not did_ack:
            gcmd.respond_info(msg)
    def request_restart(self, result):
        if self.is_printer_ready:
            toolhead = self.printer.lookup_object('toolhead')
            print_time = toolhead.get_last_move_time()
            if result == 'exit':
                logging.info("Exiting (print time %.3fs)" % (print_time,))
            self.printer.send_event("gcode:request_restart", print_time)
            toolhead.dwell(0.500)
            toolhead.wait_moves()
        self.printer.request_exit(result)
    cmd_RESTART_help = "Reload config file and restart host software"
    def cmd_RESTART(self, gcmd):
        self.request_restart('restart')
    cmd_FIRMWARE_RESTART_help = "Restart firmware, host, and reload config"
    def cmd_FIRMWARE_RESTART(self, gcmd):
        self.request_restart('firmware_restart')
    def cmd_ECHO(self, gcmd):
        gcmd.respond_info(gcmd.get_commandline(), log=False)
    cmd_STATUS_help = "Report the printer status"
    def cmd_STATUS(self, gcmd):
        if self.is_printer_ready:
            self._respond_state("Ready")
            return
        msg = self.printer.get_state_message()[0]
        msg = msg.rstrip() + "\nKlipper state: Not ready"
        raise gcmd.error(msg)
    cmd_HELP_help = "Report the list of available extended G-Code commands"
    def cmd_HELP(self, gcmd):
        cmdhelp = []
        if not self.is_printer_ready:
            cmdhelp.append("Printer is not ready - not all commands available.")
        # NOTE: Append 'extended' GCODE commands with help string.
        cmdhelp.append("Available extended commands:")
        for cmd in sorted(self.gcode_handlers):
            if cmd in self.gcode_help:
                cmdhelp.append("%-10s: %s" % (cmd, self.gcode_help[cmd]))
        # NOTE: Also append GCODE commands with no help.
        for cmd in sorted(self.gcode_handlers):
            if cmd not in self.gcode_help:
                cmdhelp.append("%-10s: %s" % (cmd, "no description."))
        # Also append "basic" GCODE commands (i.e. G1, G28, etc.).
        # TODO: Consider removing. It seems that base commands are also in ready commands.
        cmdhelp.append("\nAvailable basic commands:")
        for cmd in sorted(self.base_gcode_handlers):
            cmdhelp.append("%-10s: %s" % (cmd, self.gcode_help.get(cmd, "no description.")))
        gcmd.respond_info("\n".join(cmdhelp), log=False)

# Support reading gcode from a pseudo-tty interface
class GCodeIO:
    def __init__(self, printer):
        self.printer = printer
        printer.register_event_handler("klippy:ready", self._handle_ready)
        printer.register_event_handler("klippy:shutdown", self._handle_shutdown)
        self.gcode = printer.lookup_object('gcode')
        self.gcode_mutex = self.gcode.get_mutex()
        self.fd = printer.get_start_args().get("gcode_fd")
        self.reactor = printer.get_reactor()
        self.is_printer_ready = False
        self.is_processing_data = False
        self.is_fileinput = not not printer.get_start_args().get("debuginput")
        self.pipe_is_active = True
        self.fd_handle = None
        if not self.is_fileinput:
            self.gcode.register_output_handler(self._respond_raw)
            self.fd_handle = self.reactor.register_fd(self.fd,
                                                      self._process_data)
        self.partial_input = ""
        self.pending_commands = []
        self.bytes_read = 0
        self.input_log = collections.deque([], 50)
    def _handle_ready(self):
        self.is_printer_ready = True
        if self.is_fileinput and self.fd_handle is None:
            self.fd_handle = self.reactor.register_fd(self.fd,
                                                      self._process_data)
    def _dump_debug(self):
        out = []
        out.append("Dumping gcode input %d blocks" % (len(self.input_log),))
        for eventtime, data in self.input_log:
            out.append("Read %f: %s" % (eventtime, repr(data)))
        logging.info("\n".join(out))
    def _handle_shutdown(self):
        if not self.is_printer_ready:
            return
        self.is_printer_ready = False
        self._dump_debug()
        if self.is_fileinput:
            self.printer.request_exit('error_exit')
    m112_r = re.compile(r'^(?:[nN][0-9]+)?\s*[mM]112(?:\s|$)')
    def _process_data(self, eventtime):
        # Read input, separate by newline, and add to pending_commands
        try:
            data = str(os.read(self.fd, 4096).decode())
        except (os.error, UnicodeDecodeError):
            logging.exception("Read g-code")
            return
        self.input_log.append((eventtime, data))
        self.bytes_read += len(data)
        lines = data.split('\n')
        lines[0] = self.partial_input + lines[0]
        self.partial_input = lines.pop()
        pending_commands = self.pending_commands
        pending_commands.extend(lines)
        self.pipe_is_active = True
        # Special handling for debug file input EOF
        if not data and self.is_fileinput:
            if not self.is_processing_data:
                self.reactor.unregister_fd(self.fd_handle)
                self.fd_handle = None
                self.gcode.request_restart('exit')
            pending_commands.append("")
        # Handle case where multiple commands pending
        if self.is_processing_data or len(pending_commands) > 1:
            if len(pending_commands) < 20:
                # Check for M112 out-of-order
                for line in lines:
                    if self.m112_r.match(line) is not None:
                        self.gcode.cmd_M112(None)
            if self.is_processing_data:
                if len(pending_commands) >= 20:
                    # Stop reading input
                    self.reactor.unregister_fd(self.fd_handle)
                    self.fd_handle = None
                return
        # Process commands
        self.is_processing_data = True
        while pending_commands:
            self.pending_commands = []
            with self.gcode_mutex:
                self.gcode._process_commands(pending_commands)
            pending_commands = self.pending_commands
        self.is_processing_data = False
        if self.fd_handle is None:
            self.fd_handle = self.reactor.register_fd(self.fd,
                                                      self._process_data)
    def _respond_raw(self, msg):
        if self.pipe_is_active:
            try:
                os.write(self.fd, (msg+"\n").encode())
            except os.error:
                logging.exception("Write g-code response")
                self.pipe_is_active = False
    def stats(self, eventtime):
        return False, "gcodein=%d" % (self.bytes_read,)

def add_early_printer_objects(printer):
    printer.add_object('gcode', GCodeDispatch(printer))
    printer.add_object('gcode_io', GCodeIO(printer))<|MERGE_RESOLUTION|>--- conflicted
+++ resolved
@@ -148,14 +148,10 @@
             raise self.printer.config_error(
                 "gcode command %s already registered" % (cmd,))
         if not self.is_traditional_gcode(cmd):
-<<<<<<< HEAD
-            # logging.info("\n" + f"gcode: command '{cmd}' is an extended command.")
-=======
             if (cmd.upper() != cmd or not cmd.replace('_', 'A').isalnum()
                 or cmd[0].isdigit() or cmd[1:2].isdigit()):
                 raise self.printer.config_error(
                     "Can't register '%s' as it is an invalid name" % (cmd,))
->>>>>>> 383b83d7
             origfunc = func
             func = lambda params: origfunc(self._get_extended_params(params))
         self.ready_gcode_handlers[cmd] = func
@@ -228,13 +224,8 @@
                 cmd = ''.join(parts[:3]).strip()
             # Build gcode "params" dictionary
             params = { parts[i]: parts[i+1].strip()
-<<<<<<< HEAD
-                       for i in range(1, numparts, 2) }
+                       for i in range(1, len(parts), 2) }
             gcmd = GCodeCommand(gcode=self, command=cmd, commandline=origline, params=params, need_ack=need_ack)
-=======
-                       for i in range(1, len(parts), 2) }
-            gcmd = GCodeCommand(self, cmd, origline, params, need_ack)
->>>>>>> 383b83d7
             # Invoke handler for command
             handler = self.gcode_handlers.get(cmd, self.cmd_default)
             try:
@@ -289,26 +280,16 @@
         self.respond_info("Klipper state: %s" % (state,), log=False)
     # Parameter parsing helpers
     def _get_extended_params(self, gcmd):
-<<<<<<< HEAD
         # NOTE: called for "non-traditional" GCODEs.
-        m = self.extended_r.match(gcmd.get_commandline())
-        if m is None:
-            raise self.error("Malformed command '%s' (regex mismatch)"
-                             % (gcmd.get_commandline(),))
-        eargs = m.group('args')
-        try:
-            # NOTE: get "KEY=VALUE" parameters.
-            eparams = [earg.split('=', 1) for earg in shlex.split(eargs)]
-            # NOTE: Prepare a dictionary from the extracted parameters.
-=======
         rawparams = gcmd.get_raw_command_parameters()
         # Extract args while allowing shell style quoting
         s = shlex.shlex(rawparams, posix=True)
         s.whitespace_split = True
         s.commenters = '#;'
         try:
+            # NOTE: get "KEY=VALUE" parameters.
             eparams = [earg.split('=', 1) for earg in s]
->>>>>>> 383b83d7
+            # NOTE: Prepare a dictionary from the extracted parameters.
             eparams = { k.upper(): v for k, v in eparams }
         except ValueError as e:
             raise self.error("Malformed command '%s' (value error)"
