# Printer stepper support
#
# Copyright (C) 2016-2021  Kevin O'Connor <kevin@koconnor.net>
#
# This file may be distributed under the terms of the GNU GPLv3 license.
import math, logging, collections
import chelper

class error(Exception):
    pass


######################################################################
# Steppers
######################################################################

MIN_BOTH_EDGE_DURATION = 0.000000200

# Interface to low-level mcu and chelper code
class MCU_stepper:
    def __init__(self, name, step_pin_params, dir_pin_params,
                 rotation_dist, steps_per_rotation,
                 step_pulse_duration=None, units_in_radians=False):
        self._name = name
        self._rotation_dist = rotation_dist
        self._steps_per_rotation = steps_per_rotation
        self._step_pulse_duration = step_pulse_duration
        self._units_in_radians = units_in_radians
        self._step_dist = rotation_dist / steps_per_rotation
        self._mcu = step_pin_params['chip']
        self._oid = oid = self._mcu.create_oid()
        self._mcu.register_config_callback(self._build_config)
        self._step_pin = step_pin_params['pin']
        self._invert_step = step_pin_params['invert']
        if dir_pin_params['chip'] is not self._mcu:
            raise self._mcu.get_printer().config_error(
                "Stepper dir pin must be on same mcu as step pin")
        self._dir_pin = dir_pin_params['pin']
        self._invert_dir = self._orig_invert_dir = dir_pin_params['invert']
        self._step_both_edge = self._req_step_both_edge = False
        self._mcu_position_offset = 0.
        self._reset_cmd_tag = self._get_position_cmd = None
        self._active_callbacks = []
        ffi_main, ffi_lib = chelper.get_ffi()
        self._stepqueue = ffi_main.gc(ffi_lib.stepcompress_alloc(oid),
                                      ffi_lib.stepcompress_free)
        ffi_lib.stepcompress_set_invert_sdir(self._stepqueue, self._invert_dir)
        self._mcu.register_stepqueue(self._stepqueue)
        self._stepper_kinematics = None
        self._itersolve_generate_steps = ffi_lib.itersolve_generate_steps
        self._itersolve_check_active = ffi_lib.itersolve_check_active
        self._trapq = ffi_main.NULL
        self._mcu.get_printer().register_event_handler('klippy:connect',
                                                       self._query_mcu_position)
    def get_mcu(self):
        return self._mcu
    def get_name(self, short=False):
        if short and self._name.startswith('stepper_'):
            return self._name[8:]
        return self._name
    def units_in_radians(self):
        # Returns true if distances are in radians instead of millimeters
        return self._units_in_radians
    def get_pulse_duration(self):
        return self._step_pulse_duration, self._step_both_edge
    def setup_default_pulse_duration(self, pulse_duration, step_both_edge):
        if self._step_pulse_duration is None:
            self._step_pulse_duration = pulse_duration
        self._req_step_both_edge = step_both_edge
    def setup_itersolve(self, alloc_func, *params):
        ffi_main, ffi_lib = chelper.get_ffi()
        sk = ffi_main.gc(getattr(ffi_lib, alloc_func)(*params), ffi_lib.free)
        self.set_stepper_kinematics(sk)
    def _build_config(self):
        if self._step_pulse_duration is None:
            self._step_pulse_duration = .000002
        invert_step = self._invert_step
        sbe = int(self._mcu.get_constants().get('STEPPER_BOTH_EDGE', '0'))
        if (self._req_step_both_edge and sbe
            and self._step_pulse_duration <= MIN_BOTH_EDGE_DURATION):
            # Enable stepper optimized step on both edges
            self._step_both_edge = True
            self._step_pulse_duration = 0.
            invert_step = -1
        step_pulse_ticks = self._mcu.seconds_to_clock(self._step_pulse_duration)
        self._mcu.add_config_cmd(
            "config_stepper oid=%d step_pin=%s dir_pin=%s invert_step=%d"
            " step_pulse_ticks=%u" % (self._oid, self._step_pin, self._dir_pin,
                                      invert_step, step_pulse_ticks))
        self._mcu.add_config_cmd("reset_step_clock oid=%d clock=0"
                                 % (self._oid,), on_restart=True)
        step_cmd_tag = self._mcu.lookup_command(
            "queue_step oid=%c interval=%u count=%hu add=%hi").get_command_tag()
        dir_cmd_tag = self._mcu.lookup_command(
            "set_next_step_dir oid=%c dir=%c").get_command_tag()
        self._reset_cmd_tag = self._mcu.lookup_command(
            "reset_step_clock oid=%c clock=%u").get_command_tag()
        self._get_position_cmd = self._mcu.lookup_query_command(
            "stepper_get_position oid=%c",
            "stepper_position oid=%c pos=%i", oid=self._oid)
        max_error = self._mcu.get_max_stepper_error()
        max_error_ticks = self._mcu.seconds_to_clock(max_error)
        ffi_main, ffi_lib = chelper.get_ffi()
        ffi_lib.stepcompress_fill(self._stepqueue, max_error_ticks,
                                  step_cmd_tag, dir_cmd_tag)
    def get_oid(self):
        return self._oid
    def get_step_dist(self):
        return self._step_dist
    def get_rotation_distance(self):
        return self._rotation_dist, self._steps_per_rotation
    def set_rotation_distance(self, rotation_dist):
        mcu_pos = self.get_mcu_position()
        self._rotation_dist = rotation_dist
        self._step_dist = rotation_dist / self._steps_per_rotation
        self.set_stepper_kinematics(self._stepper_kinematics)
        self._set_mcu_position(mcu_pos)
    def get_dir_inverted(self):
        return self._invert_dir, self._orig_invert_dir
    def set_dir_inverted(self, invert_dir):
        invert_dir = not not invert_dir
        if invert_dir == self._invert_dir:
            return
        self._invert_dir = invert_dir
        ffi_main, ffi_lib = chelper.get_ffi()
        ffi_lib.stepcompress_set_invert_sdir(self._stepqueue, invert_dir)
        self._mcu.get_printer().send_event("stepper:set_dir_inverted", self)
    def calc_position_from_coord(self, coord):
        ffi_main, ffi_lib = chelper.get_ffi()
        return ffi_lib.itersolve_calc_position_from_coord(
            self._stepper_kinematics, coord[0], coord[1], coord[2])
    
    def set_position(self, coord):
<<<<<<< HEAD
=======
        logging.info("\n\n" + f"MCU_stepper.set_position: setting coord={coord} on stepper={self._name}\n\n")
>>>>>>> b3937dbd
        # NOTE: reads current position from "get_commanded_position()",
        #       adds the "_mcu_position_offset" and converts to position
        #       dividing by "_step_dist".
        mcu_pos = self.get_mcu_position()

        sk = self._stepper_kinematics
        ffi_main, ffi_lib = chelper.get_ffi()

        # NOTE: "itersolve_set_position" sets "sk->commanded_pos" (at itersolve.c)
<<<<<<< HEAD
=======
        logging.info("\n\n" + f"MCU_stepper.set_position: calling itersolve_set_position\n\n")
>>>>>>> b3937dbd
        ffi_lib.itersolve_set_position(sk, coord[0], coord[1], coord[2])

        # NOTE: "_set_mcu_position" uses "self.get_commanded_position" 
        #       and "itersolve_get_commanded_pos" to read "sk->commanded_pos" 
        #       (at itersolve.c), which has just been set above,
        #       and updates "self._mcu_position_offset".
<<<<<<< HEAD
=======
        logging.info("\n\n" + f"MCU_stepper.set_position: calling _set_mcu_position\n\n")
>>>>>>> b3937dbd
        self._set_mcu_position(mcu_pos)
    
    def get_commanded_position(self):
        ffi_main, ffi_lib = chelper.get_ffi()
        # NOTE: This probably reads the position previously
        #       set by "set_position"/"itersolve_set_position"
        return ffi_lib.itersolve_get_commanded_pos(self._stepper_kinematics)
    
    def get_mcu_position(self):
        mcu_pos_dist = self.get_commanded_position() + self._mcu_position_offset
        mcu_pos = mcu_pos_dist / self._step_dist
        # TODO: find out what "0.5" means:
        if mcu_pos >= 0.:
            return int(mcu_pos + 0.5)
        return int(mcu_pos - 0.5)
    
    def _set_mcu_position(self, mcu_pos):
        mcu_pos_dist = mcu_pos * self._step_dist
        # TODO: find out what "self._mcu_position_offset" is.
        # NOTE: "get_commanded_position" reads "sk->commanded_pos" using
        #       the "itersolve_get_commanded_pos" function (at itersolve.c)
        self._mcu_position_offset = mcu_pos_dist - self.get_commanded_position()
    
    def get_past_mcu_position(self, print_time):
        clock = self._mcu.print_time_to_clock(print_time)
        ffi_main, ffi_lib = chelper.get_ffi()
        # NOTE: "Search history of moves to find a past position at a given clock"
        pos = ffi_lib.stepcompress_find_past_position(self._stepqueue, clock)
        return int(pos)
    
    def mcu_to_commanded_position(self, mcu_pos):
        return mcu_pos * self._step_dist - self._mcu_position_offset
    def dump_steps(self, count, start_clock, end_clock):
        ffi_main, ffi_lib = chelper.get_ffi()
        data = ffi_main.new('struct pull_history_steps[]', count)
        count = ffi_lib.stepcompress_extract_old(self._stepqueue, data, count,
                                                 start_clock, end_clock)
        return (data, count)
    def set_stepper_kinematics(self, sk):
        old_sk = self._stepper_kinematics
        mcu_pos = 0
        if old_sk is not None:
            mcu_pos = self.get_mcu_position()
        self._stepper_kinematics = sk
        ffi_main, ffi_lib = chelper.get_ffi()
        ffi_lib.itersolve_set_stepcompress(sk, self._stepqueue, self._step_dist)
        self.set_trapq(self._trapq)
        self._set_mcu_position(mcu_pos)
        return old_sk
    
    def note_homing_end(self):

        ffi_main, ffi_lib = chelper.get_ffi()
        # NOTE: - stepcompress_reset:   "Reset the internal state of the stepcompress object"
        #       - stepcompress_flush:   "Flush pending steps"
        #       - queue_flush:          "Convert previously scheduled steps into commands for the mcu"
        ret = ffi_lib.stepcompress_reset(self._stepqueue, 0)
        if ret:
            raise error("Internal error in stepcompress")
        data = (self._reset_cmd_tag, self._oid, 0)
        ret = ffi_lib.stepcompress_queue_msg(self._stepqueue, data, len(data))
        if ret:
            raise error("Internal error in stepcompress")
        self._query_mcu_position()
    
    def _query_mcu_position(self):
        if self._mcu.is_fileoutput():
            return
        params = self._get_position_cmd.send([self._oid])
        last_pos = params['pos']
        if self._invert_dir:
            last_pos = -last_pos
        print_time = self._mcu.estimated_print_time(params['#receive_time'])
        clock = self._mcu.print_time_to_clock(print_time)
        ffi_main, ffi_lib = chelper.get_ffi()
        ret = ffi_lib.stepcompress_set_last_position(self._stepqueue, clock,
                                                     last_pos)
        if ret:
            raise error("Internal error in stepcompress")
        self._set_mcu_position(last_pos)
        self._mcu.get_printer().send_event("stepper:sync_mcu_position", self)
    def get_trapq(self):
        return self._trapq
    def set_trapq(self, tq):
        ffi_main, ffi_lib = chelper.get_ffi()
        if tq is None:
            tq = ffi_main.NULL
        ffi_lib.itersolve_set_trapq(self._stepper_kinematics, tq)
        old_tq = self._trapq
        self._trapq = tq
        return old_tq
    def add_active_callback(self, cb):
        self._active_callbacks.append(cb)
    def generate_steps(self, flush_time):
        # Check for activity if necessary
        if self._active_callbacks:
            sk = self._stepper_kinematics
            ret = self._itersolve_check_active(sk, flush_time)
            if ret:
                cbs = self._active_callbacks
                self._active_callbacks = []
                for cb in cbs:
                    cb(ret)
        # Generate step times for a range of moves on the trapq
        sk = self._stepper_kinematics
        ret = self._itersolve_generate_steps(sk, flush_time)
        if ret:
            raise error("Internal error in stepcompress")
    def is_active_axis(self, axis):
        ffi_main, ffi_lib = chelper.get_ffi()
        a = axis.encode()
        return ffi_lib.itersolve_is_active_axis(self._stepper_kinematics, a)
    
    def get_steppers(self):
        # NOTE: dummy method for "_handle_mcu_identify" at "probe_G38.py".
        return [self]


# Helper code to build a stepper object from a config section
def PrinterStepper(config, units_in_radians=False):
    printer = config.get_printer()
    name = config.get_name()  # NOTE: Example: "stepper_x".
    # Stepper definition
    ppins = printer.lookup_object('pins')
    step_pin = config.get('step_pin')
    step_pin_params = ppins.lookup_pin(step_pin, can_invert=True)
    dir_pin = config.get('dir_pin')
    dir_pin_params = ppins.lookup_pin(dir_pin, can_invert=True)
    rotation_dist, steps_per_rotation = parse_step_distance(
        config, units_in_radians, True)
    step_pulse_duration = config.getfloat('step_pulse_duration', None,
                                          minval=0., maxval=.001)
    mcu_stepper = MCU_stepper(name, step_pin_params, dir_pin_params,
                              rotation_dist, steps_per_rotation,
                              step_pulse_duration, units_in_radians)
    # Register with helper modules
    for mname in ['stepper_enable', 'force_move', 'motion_report']:
        m = printer.load_object(config, mname)
        m.register_stepper(config, mcu_stepper)
    return mcu_stepper

# Parse stepper gear_ratio config parameter
def parse_gear_ratio(config, note_valid):
    gear_ratio = config.getlists('gear_ratio', (), seps=(':', ','), count=2,
                                 parser=float, note_valid=note_valid)
    result = 1.
    for g1, g2 in gear_ratio:
        result *= g1 / g2
    return result

# Obtain "step distance" information from a config section
def parse_step_distance(config, units_in_radians=None, note_valid=False):
    if units_in_radians is None:
        # Caller doesn't know if units are in radians - infer it
        rd = config.get('rotation_distance', None, note_valid=False)
        gr = config.get('gear_ratio', None, note_valid=False)
        units_in_radians = rd is None and gr is not None
    if units_in_radians:
        rotation_dist = 2. * math.pi
        config.get('gear_ratio', note_valid=note_valid)
    else:
        rotation_dist = config.getfloat('rotation_distance', above=0.,
                                        note_valid=note_valid)
    # Newer config format with rotation_distance
    microsteps = config.getint('microsteps', minval=1, note_valid=note_valid)
    full_steps = config.getint('full_steps_per_rotation', 200, minval=1,
                               note_valid=note_valid)
    if full_steps % 4:
        raise config.error("full_steps_per_rotation invalid in section '%s'"
                           % (config.get_name(),))
    gearing = parse_gear_ratio(config, note_valid)
    return rotation_dist, full_steps * microsteps * gearing


######################################################################
# Stepper controlled rails
######################################################################

# A motor control "rail" with one (or more) steppers and one (or more)
# endstops.
# NOTE: in this branch, this class can also be used to create a stepper
#       for the ExtruderStepper class.
class PrinterRail:
    def __init__(self, config, need_position_minmax=True,
                 default_position_endstop=None, units_in_radians=False):
        # Primary stepper and endstop
        self.stepper_units_in_radians = units_in_radians
        
<<<<<<< HEAD
        # NOTE: List of 
=======
        # NOTE: List of MCU_stepper objects (setup by PrinterStepper).
>>>>>>> b3937dbd
        self.steppers = []
        
        # NOTE: list of tuples with elements: (mcu_endstop, name)
        #       mcu_endstop: likely an instance of MCU_endstop.
        #       name: name of the associated stepper.
        self.endstops = []
        
        # TODO: not sure what this is yet.
        self.endstop_map = {}

        # NOTE: add_extra_stepper creates a "stepper" object from the
        #       "PrinterStepper" function, and adds it to the "self.steppers" list.
        #       Internally, the PrinterStepper function instantiates an
        #       "MCU_stepper" class, registers it in several modules,
        #       and returns it.
        #       It then handles the "setup" of the associated
        #       endstop into an MCU_endstop class, and also adds
        #       the stepper to this class.
        self.add_extra_stepper(config)
        
<<<<<<< HEAD
        # NOTE: this grabs the first "MCU_stepper" item in the list.
        mcu_stepper = self.steppers[0]
=======
        # NOTE: this grabs the first "MCU_stepper" item in the list,
        #       which was added by the call to "add_extra_stepper" above.
        mcu_stepper = self.steppers[0]
        
>>>>>>> b3937dbd
        # NOTE: The get_name function is inherited from the
        #       first stepper in the steppers list of the
        #       PrinterRail class. It thus keeps only the first
        #       one. I imagine something like this:
        #       Keep "stepper_x" from ["stepper_x", "stepper_x1"]
<<<<<<< HEAD
=======
        #       The "mcu_stepper.get_name" function will return
        #       "stepper_x" unless "short=True", in which case it
        #       will return just "x".
>>>>>>> b3937dbd
        self.get_name = mcu_stepper.get_name
        # TODO: I don't know what these do yet.
        self.get_commanded_position = mcu_stepper.get_commanded_position
        self.calc_position_from_coord = mcu_stepper.calc_position_from_coord
        
        # Primary endstop position
        mcu_endstop = self.endstops[0][0]
        if hasattr(mcu_endstop, "get_position_endstop"):
            self.position_endstop = mcu_endstop.get_position_endstop()
        elif default_position_endstop is None:
            self.position_endstop = config.getfloat('position_endstop')
        else:
            self.position_endstop = config.getfloat(
                'position_endstop', default_position_endstop)
        # Axis range
        if need_position_minmax:
            self.position_min = config.getfloat('position_min', 0.)
            self.position_max = config.getfloat(
                'position_max', above=self.position_min)
        else:
            self.position_min = 0.
            self.position_max = self.position_endstop
        if (self.position_endstop < self.position_min
            or self.position_endstop > self.position_max):
            raise config.error(
                "position_endstop in section '%s' must be between"
                " position_min and position_max" % config.get_name())
        # Homing mechanics
        self.homing_speed = config.getfloat('homing_speed', 5.0, above=0.)
        self.second_homing_speed = config.getfloat(
            'second_homing_speed', self.homing_speed/2., above=0.)
        self.homing_retract_speed = config.getfloat(
            'homing_retract_speed', self.homing_speed, above=0.)
        self.homing_retract_dist = config.getfloat(
            'homing_retract_dist', 5., minval=0.)
        self.homing_positive_dir = config.getboolean(
            'homing_positive_dir', None)
        if self.homing_positive_dir is None:
            axis_len = self.position_max - self.position_min
            if self.position_endstop <= self.position_min + axis_len / 4.:
                self.homing_positive_dir = False
            elif self.position_endstop >= self.position_max - axis_len / 4.:
                self.homing_positive_dir = True
            else:
                raise config.error(
                    "Unable to infer homing_positive_dir in section '%s'"
                    % (config.get_name(),))
            config.getboolean('homing_positive_dir', self.homing_positive_dir)
        elif ((self.homing_positive_dir
               and self.position_endstop == self.position_min)
              or (not self.homing_positive_dir
                  and self.position_endstop == self.position_max)):
            raise config.error(
                "Invalid homing_positive_dir / position_endstop in '%s'"
                % (config.get_name(),))
    def get_range(self):
        return self.position_min, self.position_max
    def get_homing_info(self):
        homing_info = collections.namedtuple('homing_info', [
            'speed', 'position_endstop', 'retract_speed', 'retract_dist',
            'positive_dir', 'second_homing_speed'])(
                self.homing_speed, self.position_endstop,
                self.homing_retract_speed, self.homing_retract_dist,
                self.homing_positive_dir, self.second_homing_speed)
        return homing_info
    def get_steppers(self):
        return list(self.steppers)
    
    def get_endstops(self):
        # NOTE: as commented below, endstops in this list are 
        #       likely instances of the MCU_endstop class.
        return list(self.endstops)
    
    def add_extra_stepper(self, config):
        # NOTE: use the PrinterStepper function to instantiate
        #       a new MCU_stepper class, then register it in several modules,
        #       and return it here.
        stepper = PrinterStepper(config, self.stepper_units_in_radians)
        self.steppers.append(stepper)

        # NOTE: Check if self.endstops has been populated, 
        #       initially its empty "[]".
        #       If and endstop has been added,
        #       and no 'endstop_pin' was defined in the config,
        #       then "use the primary endstop".
        if self.endstops and config.get('endstop_pin', None) is None:
            # No endstop defined - use primary endstop
            self.endstops[0][0].add_stepper(stepper)
            return
        
        endstop_pin = config.get('endstop_pin')
        printer = config.get_printer()

        # NOTE: Get object from pins.py
        ppins = printer.lookup_object('pins')

        # NOTE: calls a PrinterPins method from pins.py,
        #       which does "Pin to chip mapping".
        #       It returns a dict with some properties.
        pin_params = ppins.parse_pin(endstop_pin,
                                     can_invert=True,
                                     can_pullup=True)
        
        # Normalize pin name
        pin_name = "%s:%s" % (pin_params['chip_name'], pin_params['pin'])
        
        
        # NOTE: get() method from dict:
        #       "Return the value for key if key is in the dictionary, else default."
        # NOTE: Though ".get" can take two arguments, and they have names in the docs,
        #       using the names will produce errors.
        endstop = self.endstop_map.get(pin_name, None)
        
        # Look for already-registered endstop
        if endstop is None:
            # New endstop, register it
            
            # TODO: I don't really get what this does yet.
            # NOTE: It uses "lookup_pin" which registers an active pin.
            #       It also calls the "setup_pin" method on a "chip" object. 
            #       The chip object comes from a call to "register_chip" elsewhere.
            #       In mcu.py, the MCU class passes itself to this method. 
            #       So... the chips may be MCUs.
            # NOTE: as commented in pins.py (L136), mcu_endstop declared
            #       here is likely an instance of the MCU_endstop class
            #       in "mcu.py".
            mcu_endstop = ppins.setup_pin(pin_type='endstop', pin_desc=endstop_pin)
            
            # NOTE: I don't really get what this does yet.
            #       Add the endstop to the "endstop_map" class dict.
            self.endstop_map[pin_name] = {'endstop': mcu_endstop,
                                          'invert': pin_params['invert'],
                                          'pullup': pin_params['pullup']}
            
            # TODO: I don't really get what this does yet.
            # NOTE: Add the endstop to the "endstops" class list.
            #       As commented above, mcu_endstop is likely
            #       an instance of the MCU_endstop class, as
            #       defined in "mcu.py".
            name = stepper.get_name(short=True)
            self.endstops.append((mcu_endstop, name))
            
            # Load the "query_endstops" module.
            query_endstops = printer.load_object(config, 'query_endstops')
            # Register the endstop there.
            query_endstops.register_endstop(mcu_endstop, name)
        else:
            # endstop already registered
            # NOTE: check if the invert or pull-up pins were
            #       configured differently, and raise an error
            #       if they are.
            mcu_endstop = endstop['endstop']
            changed_invert = pin_params['invert'] != endstop['invert']
            changed_pullup = pin_params['pullup'] != endstop['pullup']
            if changed_invert or changed_pullup:
                raise error("Pinter rail %s shared endstop pin %s "
                            "must specify the same pullup/invert settings" % (
                                self.get_name(), pin_name))
        # NOTE: call the "add_stepper" method from the
        #       MCU_endstop class, which in turn calls
        #       the "trsync.add_stepper" method from the
        #       MCU_trsync class, which simply appends
        #       "stepper" object to a list of steppers.
        mcu_endstop.add_stepper(stepper)
    
    def setup_itersolve(self, alloc_func, *params):
        for stepper in self.steppers:
            stepper.setup_itersolve(alloc_func, *params)
    def generate_steps(self, flush_time):
        for stepper in self.steppers:
            stepper.generate_steps(flush_time)
    def set_trapq(self, trapq):
        for stepper in self.steppers:
            stepper.set_trapq(trapq)
    def set_position(self, coord):
        for stepper in self.steppers:
            # NOTE: calls "MCU_stepper.set_position".
            stepper.set_position(coord)

# Wrapper for dual stepper motor support
def LookupMultiRail(config, need_position_minmax=True,
                    default_position_endstop=None, units_in_radians=False):
    rail = PrinterRail(config, need_position_minmax,
                       default_position_endstop, units_in_radians)
    for i in range(1, 99):
        if not config.has_section(config.get_name() + str(i)):
            break
        rail.add_extra_stepper(config.getsection(config.get_name() + str(i)))
    return rail<|MERGE_RESOLUTION|>--- conflicted
+++ resolved
@@ -131,10 +131,7 @@
             self._stepper_kinematics, coord[0], coord[1], coord[2])
     
     def set_position(self, coord):
-<<<<<<< HEAD
-=======
         logging.info("\n\n" + f"MCU_stepper.set_position: setting coord={coord} on stepper={self._name}\n\n")
->>>>>>> b3937dbd
         # NOTE: reads current position from "get_commanded_position()",
         #       adds the "_mcu_position_offset" and converts to position
         #       dividing by "_step_dist".
@@ -144,20 +141,14 @@
         ffi_main, ffi_lib = chelper.get_ffi()
 
         # NOTE: "itersolve_set_position" sets "sk->commanded_pos" (at itersolve.c)
-<<<<<<< HEAD
-=======
         logging.info("\n\n" + f"MCU_stepper.set_position: calling itersolve_set_position\n\n")
->>>>>>> b3937dbd
         ffi_lib.itersolve_set_position(sk, coord[0], coord[1], coord[2])
 
         # NOTE: "_set_mcu_position" uses "self.get_commanded_position" 
         #       and "itersolve_get_commanded_pos" to read "sk->commanded_pos" 
         #       (at itersolve.c), which has just been set above,
         #       and updates "self._mcu_position_offset".
-<<<<<<< HEAD
-=======
         logging.info("\n\n" + f"MCU_stepper.set_position: calling _set_mcu_position\n\n")
->>>>>>> b3937dbd
         self._set_mcu_position(mcu_pos)
     
     def get_commanded_position(self):
@@ -346,11 +337,7 @@
         # Primary stepper and endstop
         self.stepper_units_in_radians = units_in_radians
         
-<<<<<<< HEAD
-        # NOTE: List of 
-=======
         # NOTE: List of MCU_stepper objects (setup by PrinterStepper).
->>>>>>> b3937dbd
         self.steppers = []
         
         # NOTE: list of tuples with elements: (mcu_endstop, name)
@@ -371,26 +358,18 @@
         #       the stepper to this class.
         self.add_extra_stepper(config)
         
-<<<<<<< HEAD
-        # NOTE: this grabs the first "MCU_stepper" item in the list.
-        mcu_stepper = self.steppers[0]
-=======
         # NOTE: this grabs the first "MCU_stepper" item in the list,
         #       which was added by the call to "add_extra_stepper" above.
         mcu_stepper = self.steppers[0]
         
->>>>>>> b3937dbd
         # NOTE: The get_name function is inherited from the
         #       first stepper in the steppers list of the
         #       PrinterRail class. It thus keeps only the first
         #       one. I imagine something like this:
         #       Keep "stepper_x" from ["stepper_x", "stepper_x1"]
-<<<<<<< HEAD
-=======
         #       The "mcu_stepper.get_name" function will return
         #       "stepper_x" unless "short=True", in which case it
         #       will return just "x".
->>>>>>> b3937dbd
         self.get_name = mcu_stepper.get_name
         # TODO: I don't know what these do yet.
         self.get_commanded_position = mcu_stepper.get_commanded_position
