# Code for reading and writing the Klipper config file
#
# Copyright (C) 2016-2024  Kevin O'Connor <kevin@koconnor.net>
#
# This file may be distributed under the terms of the GNU GPLv3 license.

# Type checking without cyclic import error.
# See: https://stackoverflow.com/a/39757388
from __future__ import annotations
from typing import TYPE_CHECKING
if TYPE_CHECKING:
    from .klippy import Printer

import sys, os, glob, re, time, logging, configparser, io

error = configparser.Error


######################################################################
# Config section parsing helper
######################################################################

class sentinel:
    pass

class ConfigWrapper:
    error = configparser.Error
    def __init__(self, printer: Printer, fileconfig, access_tracking, section):
        self.printer = printer
        self.fileconfig = fileconfig
        self.access_tracking = access_tracking
        self.section = section
    def get_printer(self):
        return self.printer
    def get_name(self):
        return self.section
    def _get_wrapper(self, parser, option, default, minval=None, maxval=None,
                     above=None, below=None, note_valid=True):
        if not self.fileconfig.has_option(self.section, option):
            if default is not sentinel:
                if note_valid and default is not None:
                    acc_id = (self.section.lower(), option.lower())
                    self.access_tracking[acc_id] = default
                return default
            raise error("Option '%s' in section '%s' must be specified"
                        % (option, self.section))
        try:
            v = parser(self.section, option)
        except self.error as e:
            raise
        except:
            raise error("Unable to parse option '%s' in section '%s'"
                        % (option, self.section))
        if note_valid:
            self.access_tracking[(self.section.lower(), option.lower())] = v
        if minval is not None and v < minval:
            raise error("Option '%s' in section '%s' must have minimum of %s"
                        % (option, self.section, minval))
        if maxval is not None and v > maxval:
            raise error("Option '%s' in section '%s' must have maximum of %s"
                        % (option, self.section, maxval))
        if above is not None and v <= above:
            raise error("Option '%s' in section '%s' must be above %s"
                        % (option, self.section, above))
        if below is not None and v >= below:
            raise self.error("Option '%s' in section '%s' must be below %s"
                             % (option, self.section, below))
        return v
    def get(self, option, default=sentinel, note_valid=True):
        return self._get_wrapper(self.fileconfig.get, option, default,
                                 note_valid=note_valid)
    def getint(self, option, default=sentinel, minval=None, maxval=None,
               note_valid=True):
        return self._get_wrapper(self.fileconfig.getint, option, default,
                                 minval, maxval, note_valid=note_valid)
    def getfloat(self, option, default=sentinel, minval=None, maxval=None,
                 above=None, below=None, note_valid=True):
        return self._get_wrapper(self.fileconfig.getfloat, option, default,
                                 minval, maxval, above, below,
                                 note_valid=note_valid)
    def getboolean(self, option, default=sentinel, note_valid=True):
        return self._get_wrapper(self.fileconfig.getboolean, option, default,
                                 note_valid=note_valid)
    def getchoice(self, option, choices, default=sentinel, note_valid=True):
        if type(choices) == type([]):
            choices = {i: i for i in choices}
        if choices and type(list(choices.keys())[0]) == int:
            c = self.getint(option, default, note_valid=note_valid)
        else:
            c = self.get(option, default, note_valid=note_valid)
        if c not in choices:
            raise error("Choice '%s' for option '%s' in section '%s'"
                        " is not a valid choice" % (c, option, self.section))
        return choices[c]
    def getlists(self, option, default=sentinel, seps=(',',), count=None,
                 parser=str, note_valid=True):
        def lparser(value, pos):
            if len(value.strip()) == 0:
                # Return an empty list instead of [''] for empty string
                parts = []
            else:
                parts = [p.strip() for p in value.split(seps[pos])]
            if pos:
                # Nested list
                return tuple([lparser(p, pos - 1) for p in parts if p])
            res = [parser(p) for p in parts]
            if count is not None and len(res) != count:
                raise error("Option '%s' in section '%s' must have %d elements"
                            % (option, self.section, count))
            return tuple(res)
        def fcparser(section, option):
            return lparser(self.fileconfig.get(section, option), len(seps) - 1)
        return self._get_wrapper(fcparser, option, default,
                                 note_valid=note_valid)
    def getlist(self, option, default=sentinel, sep=',', count=None,
                note_valid=True):
        return self.getlists(option, default, seps=(sep,), count=count,
                             parser=str, note_valid=note_valid)
    def getintlist(self, option, default=sentinel, sep=',', count=None,
                   note_valid=True):
        return self.getlists(option, default, seps=(sep,), count=count,
                             parser=int, note_valid=note_valid)
    def getfloatlist(self, option, default=sentinel, sep=',', count=None,
                     note_valid=True):
        return self.getlists(option, default, seps=(sep,), count=count,
                             parser=float, note_valid=note_valid)
    def getsection(self, section):
        return ConfigWrapper(self.printer, self.fileconfig,
                             self.access_tracking, section)
    def has_section(self, section):
        return self.fileconfig.has_section(section)
    def get_prefix_sections(self, prefix):
        return [self.getsection(s) for s in self.fileconfig.sections()
                if s.startswith(prefix)]
    def get_prefix_options(self, prefix):
        return [o for o in self.fileconfig.options(self.section)
                if o.startswith(prefix)]
    def deprecate(self, option, value=None):
        if not self.fileconfig.has_option(self.section, option):
            return
        if value is None:
            msg = ("Option '%s' in section '%s' is deprecated."
                   % (option, self.section))
        else:
            msg = ("Value '%s' in option '%s' in section '%s' is deprecated."
                   % (value, option, self.section))
        pconfig = self.printer.lookup_object("configfile")
        pconfig.deprecate(self.section, option, value, msg)


######################################################################
# Config file parsing (with include file support)
######################################################################

class ConfigFileReader:
    def read_config_file(self, filename):
        try:
            f = open(filename, 'r')
            data = f.read()
            f.close()
        except:
            msg = "Unable to open config file %s" % (filename,)
            logging.exception(msg)
            raise error(msg)
        return data.replace('\r\n', '\n')
    def build_config_string(self, fileconfig):
        sfile = io.StringIO()
        fileconfig.write(sfile)
        return sfile.getvalue().strip()
    def append_fileconfig(self, fileconfig, data, filename):
        if not data:
            return
        # Strip trailing comments
        lines = data.split('\n')
        for i, line in enumerate(lines):
            pos = line.find('#')
            if pos >= 0:
                lines[i] = line[:pos]
        sbuffer = io.StringIO('\n'.join(lines))
        if sys.version_info.major >= 3:
            fileconfig.read_file(sbuffer, filename)
        else:
            fileconfig.readfp(sbuffer, filename)
    def _create_fileconfig(self):
        if sys.version_info.major >= 3:
            fileconfig = configparser.RawConfigParser(
                strict=False, inline_comment_prefixes=(';', '#'))
        else:
            fileconfig = configparser.RawConfigParser()
        return fileconfig
    def build_fileconfig(self, data, filename):
        fileconfig = self._create_fileconfig()
        self.append_fileconfig(fileconfig, data, filename)
        return fileconfig
    def _resolve_include(self, source_filename, include_spec, fileconfig,
                         visited):
        dirname = os.path.dirname(source_filename)
        include_spec = include_spec.strip()
        include_glob = os.path.join(dirname, include_spec)
        include_filenames = glob.glob(include_glob)
        if not include_filenames and not glob.has_magic(include_glob):
            # Empty set is OK if wildcard but not for direct file reference
            raise error("Include file '%s' does not exist" % (include_glob,))
        include_filenames.sort()
        for include_filename in include_filenames:
            include_data = self.read_config_file(include_filename)
            self._parse_config(include_data, include_filename, fileconfig,
                               visited)
        return include_filenames
    def _parse_config(self, data, filename, fileconfig, visited):
        path = os.path.abspath(filename)
        if path in visited:
            raise error("Recursive include of config file '%s'" % (filename))
        visited.add(path)
        lines = data.split('\n')
        # Buffer lines between includes and parse as a unit so that overrides
        # in includes apply linearly as they do within a single file
        buf = []
        for line in lines:
            # Strip trailing comment
            pos = line.find('#')
            if pos >= 0:
                line = line[:pos]
            # Process include or buffer line
            mo = configparser.RawConfigParser.SECTCRE.match(line)
            header = mo and mo.group('header')
            if header and header.startswith('include '):
                self.append_fileconfig(fileconfig, '\n'.join(buf), filename)
                del buf[:]
                include_spec = header[8:].strip()
                self._resolve_include(filename, include_spec, fileconfig,
                                      visited)
            else:
                buf.append(line)
        self.append_fileconfig(fileconfig, '\n'.join(buf), filename)
        visited.remove(path)
    def build_fileconfig_with_includes(self, data, filename):
        fileconfig = self._create_fileconfig()
        self._parse_config(data, filename, fileconfig, set())
        return fileconfig


######################################################################
# Config auto save helper
######################################################################

AUTOSAVE_HEADER = """
#*# <---------------------- SAVE_CONFIG ---------------------->
#*# DO NOT EDIT THIS BLOCK OR BELOW. The contents are auto-generated.
#*#
"""

<<<<<<< HEAD
class PrinterConfig:
    def __init__(self, printer: Printer):
=======
class ConfigAutoSave:
    def __init__(self, printer):
>>>>>>> 383b83d7
        self.printer = printer
        self.fileconfig = None
        self.status_save_pending = {}
        self.save_config_pending = False
        gcode = self.printer.lookup_object('gcode')
        gcode.register_command("SAVE_CONFIG", self.cmd_SAVE_CONFIG,
                               desc=self.cmd_SAVE_CONFIG_help)
    def _find_autosave_data(self, data):
        regular_data = data
        autosave_data = ""
        pos = data.find(AUTOSAVE_HEADER)
        if pos >= 0:
            regular_data = data[:pos]
            autosave_data = data[pos + len(AUTOSAVE_HEADER):].strip()
        # Check for errors and strip line prefixes
        if "\n#*# " in regular_data or autosave_data.find(AUTOSAVE_HEADER) >= 0:
            logging.warning("Can't read autosave from config file"
                            " - autosave state corrupted")
            return data, ""
        out = [""]
        for line in autosave_data.split('\n'):
            if ((not line.startswith("#*#")
                 or (len(line) >= 4 and not line.startswith("#*# ")))
                and autosave_data):
                logging.warning("Can't read autosave from config file"
                                " - modifications after header")
                return data, ""
            out.append(line[4:])
        out.append("")
        return regular_data, "\n".join(out)
    comment_r = re.compile('[#;].*$')
    value_r = re.compile('[^A-Za-z0-9_].*$')
    def _strip_duplicates(self, data, fileconfig):
        # Comment out fields in 'data' that are defined in 'config'
        lines = data.split('\n')
        section = None
        is_dup_field = False
        for lineno, line in enumerate(lines):
            pruned_line = self.comment_r.sub('', line).rstrip()
            if not pruned_line:
                continue
            if pruned_line[0].isspace():
                if is_dup_field:
                    lines[lineno] = '#' + lines[lineno]
                continue
            is_dup_field = False
            if pruned_line[0] == '[':
                section = pruned_line[1:-1].strip()
                continue
            field = self.value_r.sub('', pruned_line)
            if fileconfig.has_option(section, field):
                is_dup_field = True
                lines[lineno] = '#' + lines[lineno]
        return "\n".join(lines)
    def load_main_config(self):
        filename = self.printer.get_start_args()['config_file']
        cfgrdr = ConfigFileReader()
        data = cfgrdr.read_config_file(filename)
        regular_data, autosave_data = self._find_autosave_data(data)
        regular_fileconfig = cfgrdr.build_fileconfig_with_includes(
            regular_data, filename)
        autosave_data = self._strip_duplicates(autosave_data,
                                               regular_fileconfig)
        self.fileconfig = cfgrdr.build_fileconfig(autosave_data, filename)
        cfgrdr.append_fileconfig(regular_fileconfig,
                                 autosave_data, '*AUTOSAVE*')
        return regular_fileconfig, self.fileconfig
    def get_status(self, eventtime):
        return {'save_config_pending': self.save_config_pending,
                'save_config_pending_items': self.status_save_pending}
    def set(self, section, option, value):
        if not self.fileconfig.has_section(section):
            self.fileconfig.add_section(section)
        svalue = str(value)
        self.fileconfig.set(section, option, svalue)
        pending = dict(self.status_save_pending)
        if not section in pending or pending[section] is None:
            pending[section] = {}
        else:
            pending[section] = dict(pending[section])
        pending[section][option] = svalue
        self.status_save_pending = pending
        self.save_config_pending = True
        logging.info("save_config: set [%s] %s = %s", section, option, svalue)
    def remove_section(self, section):
        if self.fileconfig.has_section(section):
            self.fileconfig.remove_section(section)
            pending = dict(self.status_save_pending)
            pending[section] = None
            self.status_save_pending = pending
            self.save_config_pending = True
        elif (section in self.status_save_pending and
              self.status_save_pending[section] is not None):
            pending = dict(self.status_save_pending)
            del pending[section]
            self.status_save_pending = pending
            self.save_config_pending = True
    def _disallow_include_conflicts(self, regular_fileconfig):
        for section in self.fileconfig.sections():
            for option in self.fileconfig.options(section):
                if regular_fileconfig.has_option(section, option):
                    msg = ("SAVE_CONFIG section '%s' option '%s' conflicts "
                           "with included value" % (section, option))
                    raise self.printer.command_error(msg)
    cmd_SAVE_CONFIG_help = "Overwrite config file and restart"
    def cmd_SAVE_CONFIG(self, gcmd):
        if not self.fileconfig.sections():
            return
        # Create string containing autosave data
        cfgrdr = ConfigFileReader()
        autosave_data = cfgrdr.build_config_string(self.fileconfig)
        lines = [('#*# ' + l).strip()
                 for l in autosave_data.split('\n')]
        lines.insert(0, "\n" + AUTOSAVE_HEADER.rstrip())
        lines.append("")
        autosave_data = '\n'.join(lines)
        # Read in and validate current config file
        cfgname = self.printer.get_start_args()['config_file']
        try:
            data = cfgrdr.read_config_file(cfgname)
        except error as e:
            msg = "Unable to read existing config on SAVE_CONFIG"
            logging.exception(msg)
            raise gcmd.error(msg)
        regular_data, old_autosave_data = self._find_autosave_data(data)
        regular_data = self._strip_duplicates(regular_data, self.fileconfig)
        data = regular_data.rstrip() + autosave_data
        new_regular_data, new_autosave_data = self._find_autosave_data(data)
        if not new_autosave_data:
            raise gcmd.error(
                "Existing config autosave is corrupted."
                " Can't complete SAVE_CONFIG")
        try:
            regular_fileconfig = cfgrdr.build_fileconfig_with_includes(
                new_regular_data, cfgname)
        except error as e:
            msg = "Unable to parse existing config on SAVE_CONFIG"
            logging.exception(msg)
            raise gcmd.error(msg)
        self._disallow_include_conflicts(regular_fileconfig)
        # Determine filenames
        datestr = time.strftime("-%Y%m%d_%H%M%S")
        backup_name = cfgname + datestr
        temp_name = cfgname + "_autosave"
        if cfgname.endswith(".cfg"):
            backup_name = cfgname[:-4] + datestr + ".cfg"
            temp_name = cfgname[:-4] + "_autosave.cfg"
        # Create new config file with temporary name and swap with main config
        logging.info("SAVE_CONFIG to '%s' (backup in '%s')",
                     cfgname, backup_name)
        try:
            f = open(temp_name, 'w')
            f.write(data)
            f.close()
            os.rename(cfgname, backup_name)
            os.rename(temp_name, cfgname)
        except:
            msg = "Unable to write config file during SAVE_CONFIG"
            logging.exception(msg)
            raise gcmd.error(msg)
        # Request a restart
        gcode = self.printer.lookup_object('gcode')
        gcode.request_restart('restart')


######################################################################
# Config validation (check for undefined options)
######################################################################

class ConfigValidate:
    def __init__(self, printer):
        self.printer = printer
        self.status_settings = {}
        self.access_tracking = {}
        self.autosave_options = {}
    def start_access_tracking(self, autosave_fileconfig):
        # Note autosave options for use during undefined options check
        self.autosave_options = {}
        for section in autosave_fileconfig.sections():
            for option in autosave_fileconfig.options(section):
                self.autosave_options[(section.lower(), option.lower())] = 1
        self.access_tracking = {}
        return self.access_tracking
    def check_unused(self, fileconfig):
        # Don't warn on fields set in autosave segment
        access_tracking = dict(self.access_tracking)
        access_tracking.update(self.autosave_options)
        # Note locally used sections
        valid_sections = { s: 1 for s, o in self.printer.lookup_objects() }
        valid_sections.update({ s: 1 for s, o in access_tracking })
        # Validate that there are no undefined parameters in the config file
        for section_name in fileconfig.sections():
            section = section_name.lower()
            if section not in valid_sections:
                raise error("Section '%s' is not a valid config section"
                            % (section,))
            for option in fileconfig.options(section_name):
                option = option.lower()
                if (section, option) not in access_tracking:
                    raise error("Option '%s' is not valid in section '%s'"
                                % (option, section))
        # Setup get_status()
        self._build_status_settings()
        # Clear tracking state
        self.access_tracking.clear()
        self.autosave_options.clear()
    def _build_status_settings(self):
        self.status_settings = {}
        for (section, option), value in self.access_tracking.items():
            self.status_settings.setdefault(section, {})[option] = value
    def get_status(self, eventtime):
        return {'settings': self.status_settings}


######################################################################
# Main printer config tracking
######################################################################

class PrinterConfig:
    def __init__(self, printer):
        self.printer = printer
        self.autosave = ConfigAutoSave(printer)
        self.validate = ConfigValidate(printer)
        self.deprecated = {}
        self.runtime_warnings = []
        self.deprecate_warnings = []
        self.status_raw_config = {}
        self.status_warnings = []
    def get_printer(self):
        return self.printer
    def read_config(self, filename):
        cfgrdr = ConfigFileReader()
        data = cfgrdr.read_config_file(filename)
        fileconfig = cfgrdr.build_fileconfig(data, filename)
        return ConfigWrapper(self.printer, fileconfig, {}, 'printer')
    def read_main_config(self):
        fileconfig, autosave_fileconfig = self.autosave.load_main_config()
        access_tracking = self.validate.start_access_tracking(
            autosave_fileconfig)
        config = ConfigWrapper(self.printer, fileconfig,
                               access_tracking, 'printer')
        self._build_status_config(config)
        return config
    def log_config(self, config):
        cfgrdr = ConfigFileReader()
        lines = ["===== Config file =====",
                 cfgrdr.build_config_string(config.fileconfig),
                 "======================="]
        self.printer.set_rollover_info("config", "\n".join(lines))
    def check_unused_options(self, config):
        self.validate.check_unused(config.fileconfig)
    # Deprecation warnings
    def runtime_warning(self, msg):
        logging.warning(msg)
        res = {'type': 'runtime_warning', 'message': msg}
        self.runtime_warnings.append(res)
        self.status_warnings = self.runtime_warnings + self.deprecate_warnings
    def deprecate(self, section, option, value=None, msg=None):
        key = (section, option, value)
        if key in self.deprecated and self.deprecated[key] == msg:
            return
        self.deprecated[key] = msg
        self.deprecate_warnings = []
        for (section, option, value), msg in self.deprecated.items():
            if value is None:
                res = {'type': 'deprecated_option'}
            else:
                res = {'type': 'deprecated_value', 'value': value}
            res['message'] = msg
            res['section'] = section
            res['option'] = option
            self.deprecate_warnings.append(res)
        self.status_warnings = self.runtime_warnings + self.deprecate_warnings
    # Status reporting
    def _build_status_config(self, config):
        self.status_raw_config = {}
        for section in config.get_prefix_sections(''):
            self.status_raw_config[section.get_name()] = section_status = {}
            for option in section.get_prefix_options(''):
                section_status[option] = section.get(option, note_valid=False)
    def get_status(self, eventtime):
        status = {'config': self.status_raw_config,
                  'warnings': self.status_warnings}
        status.update(self.autosave.get_status(eventtime))
        status.update(self.validate.get_status(eventtime))
        return status
    # Autosave functions
    def set(self, section, option, value):
        self.autosave.set(section, option, value)
    def remove_section(self, section):
        self.autosave.remove_section(section)<|MERGE_RESOLUTION|>--- conflicted
+++ resolved
@@ -250,13 +250,8 @@
 #*#
 """
 
-<<<<<<< HEAD
-class PrinterConfig:
-    def __init__(self, printer: Printer):
-=======
 class ConfigAutoSave:
     def __init__(self, printer):
->>>>>>> 383b83d7
         self.printer = printer
         self.fileconfig = None
         self.status_save_pending = {}
