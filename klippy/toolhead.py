# Code for coordinating events on the printer toolhead
#
# Copyright (C) 2016-2024  Kevin O'Connor <kevin@koconnor.net>
#
# This file may be distributed under the terms of the GNU GPLv3 license.

# Type checking without cyclic import error.
# See: https://stackoverflow.com/a/39757388
from __future__ import annotations
from typing import TYPE_CHECKING
if TYPE_CHECKING:
    from .klippy import Printer
    from .configfile import ConfigWrapper
    from .gcode import GCodeDispatch
# pylint: disable=missing-class-docstring,missing-function-docstring,invalid-name,line-too-long,consider-using-f-string,multiple-imports,wrong-import-position
# pylint: disable=logging-fstring-interpolation,logging-not-lazy,fixme

import math, logging, importlib
import mcu, chelper, kinematics.extruder
from kinematics.extruder import PrinterExtruder
from pprint import pformat
from collections import namedtuple
# Common suffixes: _d is distance (in mm), _v is velocity (in
#   mm/second), _v2 is velocity squared (mm^2/s^2), _t is time (in
#   seconds), _r is ratio (scalar between 0.0 and 1.0)

""" Notes on 'print_time': https://www.klipper3d.org/Code_Overview.html#time
The print time is synchronized to the main micro-controller clock (the micro-controller defined in the "[mcu]" config section).

It is a floating point number stored as seconds and is relative to when the main mcu was last restarted.

It is possible to convert from a "print time" to the main micro-controller's hardware clock by multiplying the print time by
the mcu's statically configured frequency rate.

The high-level host code uses print times to calculate almost all physical actions (eg, head movement, heater changes, etc.).

Within the host code, print times are generally stored in variables named print_time or move_time.
"""

# Class to track each move request
class Move:
    def __init__(self, toolhead, start_pos, end_pos, speed):
        logging.info(f"Move: setup with start_pos={start_pos} and end_pos={end_pos}")

        self.toolhead = toolhead
        self.start_pos = tuple(start_pos)
        self.end_pos = tuple(end_pos)
        self.accel = toolhead.max_accel
        self.junction_deviation = toolhead.junction_deviation
        self.timing_callbacks = []
        # NOTE: "toolhead.max_velocity" contains the value from the config file.
        #       The "speed" argument comes from the call at "toolhead.move",
        #       which is the feedrate "F" GCODE argument times a factor:
        #           gcode_speed * self.speed_factor
        #       This factor is by default "1. / 60." to convert feedrate units
        #       from mm/min to mm/sec (e.g. F600 is 10 mm/sec).
        velocity = min(speed, toolhead.max_velocity)
        self.is_kinematic_move = True

        # NOTE: amount of non-extruder axes: XYZ=3, XYZABC=6.
        self.axis_names = toolhead.axis_names
        self.axis_count = toolhead.axis_count
        self.limited_axes = toolhead.limited_axes

        # NOTE: Compute the components of the displacement vector.
        #       The last component is now the extruder.
        self.axes_d = axes_d = [ep - sp for ep, sp in zip(end_pos, start_pos)]

        # NOTE: Compute the euclidean magnitude of the XYZ(ABC) displacement vector,
        #       excluding the extruder.
        self.move_d = move_d = math.sqrt(sum([d*d for d in axes_d[:-1]]))

        logging.info(f"Move: setup with axes_d={axes_d} and move_d={move_d}.")

        # NOTE: If the move in XYZ is very small, then parse it as an extrude-only move.
        if move_d < .000000001:
            # Extrude only move

            # NOTE: the main axes wont move, thus end=stop.
            self.end_pos = tuple([sp for sp in start_pos[:-1]])
            # NOTE: the extruder will move.
            self.end_pos = self.end_pos + (end_pos[-1],)

            # NOTE: set axis displacement to zero.
            for i in range(len(axes_d[:-1])):
                axes_d[i] = 0.

            # NOTE: set move distance to the extruder's displacement.
            self.move_d = move_d = abs(axes_d[-1])

            # NOTE: set more stuff (?)
            inv_move_d = 0.
            if move_d:
                inv_move_d = 1. / move_d
            self.accel = 99999999.9
            velocity = speed
            self.is_kinematic_move = False
        else:
            inv_move_d = 1. / move_d

        # NOTE: Compute a ratio between each component of the displacement
        #       vector and the total magnitude. Ratios can be negative.
        self.axes_r = [d * inv_move_d for d in axes_d]

        # NOTE: Scale the acceleration of the move, such that the toolhead's max
        #       acceleration only limits the limited axes.
        self.axes_r_limited = sum([abs(self.axes_r[i]) for i in self.limited_axes])
        if self.axes_r_limited > 0.0:
            self.accel = min(toolhead.max_accel / self.axes_r_limited, 99999999.9)
            logging.info(f"Move: scale acceleration from {toolhead.max_accel} to {self.accel}.")
        else:
            logging.info(f"Move: acceleration set to {self.accel}.")

        # NOTE: Compute the mimimum time that the move will take (at speed == max speed).
        #       The time will be greater if the axes must accelerate during the move.
        self.min_move_t = move_d / velocity

        # Junction speeds are tracked in velocity squared.  The
        # delta_v2 is the maximum amount of this squared-velocity that
        # can change in this move.
        self.max_start_v2 = 0.
        self.max_cruise_v2 = velocity**2
        self.delta_v2 = 2.0 * move_d * self.accel
        self.max_smoothed_v2 = 0.
        self.smooth_delta_v2 = 2.0 * move_d * toolhead.max_accel_to_decel
<<<<<<< HEAD

=======
        self.next_junction_v2 = 999999999.9
>>>>>>> fb91aad5
    def limit_speed(self, speed, accel):
        """Limit the speed of the move, given a maximum velocity and acceleration.
        This method is called from the kinematics, which is in turn caused by calls
        to their 'check_move' methods by 'ToolHead.move'.
        """
        speed2 = speed**2
        if speed2 < self.max_cruise_v2:
            self.max_cruise_v2 = speed2
            self.min_move_t = self.move_d / speed
        self.accel = min(self.accel, accel)
        self.delta_v2 = 2.0 * self.move_d * self.accel
        self.smooth_delta_v2 = min(self.smooth_delta_v2, self.delta_v2)
<<<<<<< HEAD

=======
    def limit_next_junction_speed(self, speed):
        self.next_junction_v2 = min(self.next_junction_v2, speed**2)
>>>>>>> fb91aad5
    def move_error(self, msg="Move out of range"):
        # TODO: check if the extruder axis is always passed to "self.end_pos".
        ep = self.end_pos
        m = msg + ": "
        m += " ".join(["%.3f" % i for i in tuple(ep[:-1])])     # Add XYZABC axis coords.
        m += " [%.3f]" % tuple(ep[-1:])                         # Add extruder coord.
        return self.toolhead.printer.command_error(m)

    def calc_junction(self, prev_move):
        # NOTE: Check if this is an "extruder only" move (i.e. a move not using the
        #       main/non-extruder kinematics) or if the previous one wasn't.
        if not self.is_kinematic_move or not prev_move.is_kinematic_move:
            return

        logging.info(f"Move calc_junction: function triggered. Initial max_start_v2: {self.max_start_v2}")

        # Allow extruder to calculate its maximum junction
        # NOTE: Uses the "instant_corner_v" config parameter.
        extruder_v2 = self.toolhead.extruder.calc_junction(prev_move, self)
<<<<<<< HEAD

        # Find max velocity using "approximated centripetal velocity"
        axes_r = self.axes_r
        prev_axes_r = prev_move.axes_r
        junction_cos_theta = -sum([ axes_r[i] * prev_axes_r[i] for i in range(len(axes_r[:-1])) ])  # NOTE: axes_r comes from axes_d, used is to replace "self.axis_count".
        if junction_cos_theta > 0.999999:
            return
        junction_cos_theta = max(junction_cos_theta, -0.999999)
        sin_theta_d2 = math.sqrt(0.5*(1.0-junction_cos_theta))
        R_jd = sin_theta_d2 / (1. - sin_theta_d2)

        # Approximated circle must contact moves no further away than mid-move
        tan_theta_d2 = sin_theta_d2 / math.sqrt(0.5*(1.0+junction_cos_theta))
        move_centripetal_v2 = .5 * self.move_d * tan_theta_d2 * self.accel
        prev_move_centripetal_v2 = (.5 * prev_move.move_d * tan_theta_d2
                                    * prev_move.accel)
        # Apply limits
        self.max_start_v2 = min(
            R_jd * self.junction_deviation * self.accel,
            R_jd * prev_move.junction_deviation * prev_move.accel,
            move_centripetal_v2, prev_move_centripetal_v2,
            extruder_v2, self.max_cruise_v2, prev_move.max_cruise_v2,
            prev_move.max_start_v2 + prev_move.delta_v2)
        self.max_smoothed_v2 = min(self.max_start_v2,
                                   prev_move.max_smoothed_v2 + prev_move.smooth_delta_v2)

        logging.info(f"Move calc_junction: function end. Final max_start_v2: {self.max_start_v2}")

=======
        max_start_v2 = min(extruder_v2, self.max_cruise_v2,
                           prev_move.max_cruise_v2, prev_move.next_junction_v2,
                           prev_move.max_start_v2 + prev_move.delta_v2)
        # Find max velocity using "approximated centripetal velocity"
        axes_r = self.axes_r
        prev_axes_r = prev_move.axes_r
        junction_cos_theta = -(axes_r[0] * prev_axes_r[0]
                               + axes_r[1] * prev_axes_r[1]
                               + axes_r[2] * prev_axes_r[2])
        sin_theta_d2 = math.sqrt(max(0.5*(1.0-junction_cos_theta), 0.))
        cos_theta_d2 = math.sqrt(max(0.5*(1.0+junction_cos_theta), 0.))
        one_minus_sin_theta_d2 = 1. - sin_theta_d2
        if one_minus_sin_theta_d2 > 0. and cos_theta_d2 > 0.:
            R_jd = sin_theta_d2 / one_minus_sin_theta_d2
            move_jd_v2 = R_jd * self.junction_deviation * self.accel
            pmove_jd_v2 = R_jd * prev_move.junction_deviation * prev_move.accel
            # Approximated circle must contact moves no further than mid-move
            #   centripetal_v2 = .5 * self.move_d * self.accel * tan_theta_d2
            quarter_tan_theta_d2 = .25 * sin_theta_d2 / cos_theta_d2
            move_centripetal_v2 = self.delta_v2 * quarter_tan_theta_d2
            pmove_centripetal_v2 = prev_move.delta_v2 * quarter_tan_theta_d2
            max_start_v2 = min(max_start_v2, move_jd_v2, pmove_jd_v2,
                               move_centripetal_v2, pmove_centripetal_v2)
        # Apply limits
        self.max_start_v2 = max_start_v2
        self.max_smoothed_v2 = min(
            max_start_v2, prev_move.max_smoothed_v2 + prev_move.smooth_delta_v2)
>>>>>>> fb91aad5
    def set_junction(self, start_v2, cruise_v2, end_v2):
        """Move.set_junction() implements the "trapezoid generator" on a move.

        The "trapezoid generator" breaks every move into three parts: a constant acceleration phase,
        followed by a constant velocity phase, followed by a constant deceleration phase.
        Every move contains these three phases in this order, but some phases may be of zero duration.

        Args:
            start_v2 (_type_): _description_
            cruise_v2 (_type_): _description_
            end_v2 (_type_): _description_
        """

        logging.info("Move set_junction: function triggered.")

        # Determine accel, cruise, and decel portions of the move distance
        half_inv_accel = .5 / self.accel
        accel_d = (cruise_v2 - start_v2) * half_inv_accel
        decel_d = (cruise_v2 - end_v2) * half_inv_accel
        cruise_d = self.move_d - accel_d - decel_d
        # Determine move velocities
        self.start_v = start_v = math.sqrt(start_v2)
        self.cruise_v = cruise_v = math.sqrt(cruise_v2)
        self.end_v = end_v = math.sqrt(end_v2)
        # Determine time spent in each portion of move (time is the
        # distance divided by average velocity)
        self.accel_t = accel_d / ((start_v + cruise_v) * 0.5)
        self.cruise_t = cruise_d / cruise_v
        self.decel_t = decel_d / ((end_v + cruise_v) * 0.5)

        logging.info("Move set_junction: function end.")

LOOKAHEAD_FLUSH_TIME = 0.250

# Class to track a list of pending move requests and to facilitate
# "look-ahead" across moves to reduce acceleration between moves.
class LookAheadQueue:
    def __init__(self, toolhead):
        self.toolhead = toolhead
        self.queue = []
        self.junction_flush = LOOKAHEAD_FLUSH_TIME
    def reset(self):
        del self.queue[:]
        self.junction_flush = LOOKAHEAD_FLUSH_TIME
    def set_flush_time(self, flush_time):
        self.junction_flush = flush_time
    def get_last(self):
        if self.queue:
            return self.queue[-1]
        return None
    def flush(self, lazy=False):
        """MoveQueue.flush() determines the start and end velocities of each move.

        Args:
            lazy (bool, optional): _description_. Defaults to False.
        """
        # NOTE: logging for tracing activity
        logging.info("MoveQueue flush: function triggered.")
        # NOTE: called by "add_move" when:
        #       "Enough moves have been queued to reach the target flush time."
        #       Also called by "flush_step_generation".

        self.junction_flush = LOOKAHEAD_FLUSH_TIME  # Hardcoded value of "0.250"

        # NOTE: True when "flush" was called by "add_move", in which case
        #       "junction_flush" used to be negative (and was just reset above).
        update_flush_count = lazy

        queue = self.queue

        # NOTE:
        flush_count = len(queue)

        # Traverse queue from last to first move and determine maximum
        # junction speed assuming the robot comes to a complete stop
        # after the last move.
        delayed = []
        next_end_v2 = next_smoothed_v2 = peak_cruise_v2 = 0.
        for i in range(flush_count-1, -1, -1):  # i.e.: "start", "stop", "step".
            move = queue[i]

            # NOTE: "delta_v2" is the maximum amount of this squared-velocity that
            #       can change in this move. "next_end_v2" is initialized to "0" and then
            #       holds "start_v2" of the move that follows (for the remaining iterations).
            # NOTE: Calculate the abosolute maximum (square) speed that can be reached,
            #       by adding the speed change of this move to the start speed of the ¿next?
            reachable_start_v2 = next_end_v2 + move.delta_v2
            # NOTE: "max_start_v2" of the current move is a "speed limit" for the junction
            #       between the moves. Here "start_v2" is set to the minimum between this
            #       maximum juction speed, and the reachable junction speed (makes sense).
            start_v2 = min(move.max_start_v2, reachable_start_v2)

            # NOTE: The math above is now repeated for the
            #       "smoothed versions" of the speeds.
            reachable_smoothed_v2 = next_smoothed_v2 + move.smooth_delta_v2
            smoothed_v2 = min(move.max_smoothed_v2, reachable_smoothed_v2)

            # NOTE: Check if the "max_smoothed_v2" junction speed
            #       was smaller that "reachable_smoothed_v2" just now.
            if smoothed_v2 < reachable_smoothed_v2:
                # It's possible for this move to accelerate
                if (smoothed_v2 + move.smooth_delta_v2 > next_smoothed_v2 or delayed):
                    # This move can either decelerate
                    # and/or is a "full accel" move after a "full decel" move (¿delayed?).
                    if update_flush_count and peak_cruise_v2:
                        # NOTE: The above "update_flush_count" is "True" if the "lazy"
                        #       argument to this function was "True" (as when called
                        #       by "add_move" due to a negative "junction_flush" time).
                        # NOTE: The condition on "peak_cruise_v2" is weird. It will only
                        #       pass when "peak_cruise_v2" is not zero (and this is its
                        #       initialization value). From the comments below it may mean
                        #       that this will trigger "when peak_cruise_v2 is known".
                        flush_count = i
                        update_flush_count = False
                    peak_cruise_v2 = min(move.max_cruise_v2, (smoothed_v2 + reachable_smoothed_v2) * .5)
                    if delayed:
                        # Propagate peak_cruise_v2 to any delayed moves
                        if not update_flush_count and i < flush_count:
                            # NOTE: "i < flush_count" is true by initialization, but may
                            #       be false if "flush_count" was equated to "i" above.
                            mc_v2 = peak_cruise_v2
                            for m, ms_v2, me_v2 in reversed(delayed):
                                mc_v2 = min(mc_v2, ms_v2)
                                m.set_junction(start_v2=min(ms_v2, mc_v2),
                                               cruise_v2=mc_v2,
                                               end_v2=min(me_v2, mc_v2))
                        # NOTE: Moves are removed from the "delayed" list when
                        #       "peak_cruise_v2" is "propagated".
                        del delayed[:]

                # TODO: what is this?
                if not update_flush_count and i < flush_count:
                    # NOTE: "i < flush_count" is true by initialization, but may
                    #       be false if "flush_count" was equated to "i" above.
                    cruise_v2 = min(0.5 * (start_v2 + reachable_start_v2),
                                    move.max_cruise_v2, peak_cruise_v2)
                    move.set_junction(start_v2=min(start_v2, cruise_v2),
                                      cruise_v2=cruise_v2,
                                      end_v2=min(next_end_v2, cruise_v2))
            else:
                # Delay calculating this move until peak_cruise_v2 is known
                delayed.append((move, start_v2, next_end_v2))
            next_end_v2 = start_v2
            next_smoothed_v2 = smoothed_v2

        # NOTE: Here "update_flush_count" is checked to trigger an "early return",
        #       which would skip sending moves to _process_moves (and removing them
        #       from this MoveQueue). "update_flush_count" is True when "lazy=True",
        #       and it remains True if "peak_cruise_v2" is not yet known.
        # NOTE: The other sufficient condition is that the "flush_count" is zero,
        #       which can happen if the queue was originally empty (¿or perhaps if
        #       the peak cruise speed was found on the second move?).
        if update_flush_count or not flush_count:
            logging.info(f"MoveQueue flush: _process_moves skipped due to update_flush_count={update_flush_count} or not flush_count={flush_count}")
            return

        # Generate step times for all moves ready to be flushed
        # NOTE: The clock time when these moves will be executed is not yet explicit,
        #       it will be calculated  by "_process_moves", and then updated with
        #       a call to "_update_move_time".
        logging.info("MoveQueue flush: calling _process_moves.")
        # NOTE: "flush_count" can only have been made possibly smaller by
        #       setting "lazy=True" from the start. This means that a "regular"
        #       call to flush will try to remove all
        self.toolhead._process_moves(moves=queue[:flush_count])

        # Remove processed moves from the queue
        del queue[:flush_count]

    def add_move(self, move):
        """MoveQueue.add_move() places the move object on the "look-ahead" queue.

        Args:
            move (Move): A new Move object.
        """
        logging.info("MoveQueue.add_move: adding move.")
        self.queue.append(move)

        # NOTE: The move queue is not flushed automatically when the
        #       new move is the only move in the queue.
        if len(self.queue) == 1:
            return

        # NOTE: "calc_junction" is called on the move, and passed the previous move,
        #       to calculate the values of "max_start_v2" and "max_smoothed_v2" of the
        #       new move.
        move.calc_junction(self.queue[-2])
        # NOTE: "junction_flush" is initialized at 0.250 (see LOOKAHEAD_FLUSH_TIME),
        #       here it is decremented by "min_move_t" of the arriving move. If the
        #       result is less than zero, this signals a "flush" automatically.
        self.junction_flush -= move.min_move_t
        if self.junction_flush <= 0.:
            # Enough moves have been queued to reach the target flush time.
            # NOTE: The "lazy" argument is passed to set "update_flush_count",
            #       to True, which to my surprise, is checked to see if the
            #       "flush_count" variable should be updated (lol).
            self.flush(lazy=True)

BUFFER_TIME_LOW = 1.0
BUFFER_TIME_HIGH = 2.0
BUFFER_TIME_START = 0.250
BGFLUSH_LOW_TIME = 0.200
BGFLUSH_BATCH_TIME = 0.200
BGFLUSH_EXTRA_TIME = 0.250
MIN_KIN_TIME = 0.100

# NOTE: Some insight on this parameter may be available here:
#       https://github.com/Klipper3d/klipper/commit/7ca86f17232e5e0653de512b6322c301b153919c
MOVE_BATCH_TIME = 0.500
STEPCOMPRESS_FLUSH_TIME = 0.050
SDS_CHECK_TIME = 0.001 # step+dir+step filter in stepcompress.c
MOVE_HISTORY_EXPIRE = 30.

DRIP_SEGMENT_TIME = 0.050
DRIP_TIME = 0.100
class DripModeEndSignal(Exception):
    pass

# New trapq class.
class TrapQ:
    def __init__(self):
        ffi_main, ffi_lib = chelper.get_ffi()
        self.trapq = ffi_main.gc(ffi_lib.trapq_alloc(), ffi_lib.trapq_free)
        self.trapq_append = ffi_lib.trapq_append
        self.trapq_finalize_moves = ffi_lib.trapq_finalize_moves
        self.step_generators = []

# Main code to track events (and their timing) on the printer toolhead
class ToolHead:
    """Main toolhead class.

    Example config:

    [printer]
    kinematics: cartesian_abc
    axis: XYZ  # Optional: XYZ or XYZABC
    kinematics_abc: cartesian_abc # Optional
    max_velocity: 5000
    max_z_velocity: 250
    max_accel: 1000

    TODO:
      - The "checks" still have the XYZ logic.
      - Homing is not implemented for ABC.
    """
    def __init__(self, config: ConfigWrapper):
        # NOTE: amount of non-extruder axes: XYZ=3, XYZABC=6.
        self.axis_names = config.get('axis', 'XYZ')  # e.g. "XYZ", "XYZABC", "XY".
        self.axis_count = len(self.axis_names)

        # Axis sets and names for them are partially hardcoded all around.
        self.axis_triplets = ["XYZ", "ABC"]  # TODO: generalize the code to support "UVW" axes.
        self.ax_letters = "".join(self.axis_triplets)
        for l in self.axis_names:
            if l not in self.ax_letters:
                msg = f"ToolHead config error: axis '{l}' is not allowed. Allowed values are '{self.ax_letters}'."
                logging.exception(msg)
                raise config.error(msg)
        # Find the minimum amount of axes needed for the requested axis triplets.
        # For example, 1 triplet would be required for "XYZ" or "ABC", but 2
        # triplets are needed for any mixing of those (e.g. "XYZAB").
        self.min_axes = 3 * sum([ 1 for axset in self.axis_triplets if set(self.axis_names).intersection(axset) ])

        # Length for the position vector, matching the required axis,
        # plus 1 for the extruder axis (even if it is a dummy one).
        self.pos_length = self.min_axes + 1
        # self.pos_length = self.axis_count + 1
        # NOTE: The value of this attriute must match the one at "gcode_move.py".

        # Dictionary to map axes to their indexes in the position vector "self.commanded_pos".
        self.axis_map = {a: i for i, a in enumerate(list(self.ax_letters)[:self.min_axes] + ["E"])}
        # Full set of configured axes indexes, including the extruder.
        self.axis_config = [self.axis_map[x] for x in (self.axis_names + "E")]
        msg = f"ToolHead: setup axis_map to '{self.axis_map}' and axis_config to '{self.axis_config}'."
        logging.info(msg)

        # Which of the kinematic (non-extruder) axes are limited by the general acceleration setting.
        self.accel_limited_axes = config.get('accel_limited_axes', self.axis_names)  # e.g. "XYZ", "XYZABC", "XY".
        # Check.
        if not all([n in self.axis_names for n in self.accel_limited_axes]):
            msg = f"ToolHead setup error: all accel limited axes ({self.accel_limited_axes})"
            msg += f" must be in the configured axis names ({self.axis_names})."
            logging.exception(msg)
            raise config.error(msg)
        # Same thing, but in integer representation.
        self.limited_axes = [self.axis_map[n] for n in self.accel_limited_axes]

        # TODO: support more kinematics.
        self.supported_kinematics = ["cartesian_abc", "corexy_abc", "none"]  # Removed "cartesian" until I fix it.

        msg = f"ToolHead: starting setup with axes={self.axis_names}, pos_length={self.pos_length}"
        msg += f", and accel_limited_axes={self.accel_limited_axes}"
        logging.info(msg)

        self.printer = config.get_printer()
        self.reactor = self.printer.get_reactor()
        self.all_mcus = [
            m for n, m in self.printer.lookup_objects(module='mcu')]
        self.mcu = self.all_mcus[0]
        self.lookahead = LookAheadQueue(self)
        self.lookahead.set_flush_time(BUFFER_TIME_HIGH)

        # Initiate position as a zero vector.
        self.commanded_pos = [0.0 for i in range(self.pos_length)]

        # Toolhead object name/ID
        self.name = "toolhead"
        self.extra_toolheads = {}

        # Prefix for event names
        self.event_prefix = ""

        # Velocity and acceleration control
        self.max_velocity = config.getfloat('max_velocity', above=0.)
        self.max_accel = config.getfloat('max_accel', above=0.)
        min_cruise_ratio = 0.5
        if config.getfloat('minimum_cruise_ratio', None) is None:
            req_accel_to_decel = config.getfloat('max_accel_to_decel', None,
                                                 above=0.)
            if req_accel_to_decel is not None:
                config.deprecate('max_accel_to_decel')
                min_cruise_ratio = 1. - min(1., (req_accel_to_decel
                                                 / self.max_accel))
        self.min_cruise_ratio = config.getfloat('minimum_cruise_ratio',
                                                min_cruise_ratio,
                                                below=1., minval=0.)
        self.square_corner_velocity = config.getfloat(
            'square_corner_velocity', 5., minval=0.)
        self.junction_deviation = self.max_accel_to_decel = 0.
        self._calc_junction_deviation()

        # Input stall detection
        self.check_stall_time = 0.
        self.print_stall = 0
        # Input pause tracking
        self.can_pause = True
        if self.mcu.is_fileoutput():
            self.can_pause = False
        self.need_check_pause = -1.
        # Print time tracking
        self.print_time = 0.
        self.special_queuing_state = "NeedPrime"
        self.priming_timer = None
        self.drip_completion = None
        # Flush tracking
        self.flush_timer = self.reactor.register_timer(self._flush_handler)
        self.do_kick_flush_timer = True
        self.last_flush_time = self.min_restart_time = 0.
        self.need_flush_time = self.step_gen_time = self.clear_history_time = 0.
        # Kinematic step generation scan window time tracking
        self.kin_flush_delay = SDS_CHECK_TIME
        self.kin_flush_times = []
        # Setup iterative solver
        ffi_main, ffi_lib = chelper.get_ffi()
        self.trapq_append = ffi_lib.trapq_append
        self.trapq_finalize_moves = ffi_lib.trapq_finalize_moves
        self.step_generators = []

        # NOTE: check TRAPQ for the extra ABC axes here.
        # TODO: rewite this part to setup an arbitrary amount of axis, relying on the specification (XYZABC).
        #if len(self.axis_names) == 0:
        #    msg = f"Error loading toolhead with '{self.axis_names}' ({len(self.axis_names)})."
        #    msg += " At least one axis must be configured. Use 'none' kinematics otherwise."
        #    logging.exception(msg)
        #    raise config.error(msg)
        if len(self.axis_names) > 6:
            msg = f"Error loading toolhead with '{self.axis_names}' ({len(self.axis_names)})."
            msg += " No more than 6 axes can be configured, yet. Write an issue if you want this."
            logging.exception(msg)
            raise config.error(msg)
        elif self.min_axes > 3:
            logging.info("ToolHead: setting up additional ABC trapq.")

        # NOTE: load the gcode objects (?)
        gcode: GCodeDispatch = self.printer.lookup_object('gcode')
        self.Coord = gcode.Coord

        # NOTE: Load trapq (iterative solvers) and kinematics for the requested axes.
        self.kinematics = {}
        self.load_axes(config=config)

        # Create extruder kinematics class
        # NOTE: setup a dummy extruder at first, replaced later if configured.
        self.extruder = kinematics.extruder.DummyExtruder(self.printer)

        # Register g-code commands
        handlers = [
            'G4', 'M400', 'M204', 'SET_VELOCITY_LIMIT'
        ]

        # NOTE: this iterates over the commands above and finds the functions
        #       and description strings by their names (as they appear in "handlers").
        for cmd in handlers:
            func = getattr(self, 'cmd_' + cmd)
            desc = getattr(self, 'cmd_' + cmd + '_help', None)
            gcode.register_command(cmd, func, when_not_ready=False, desc=desc)

        gcode.register_command('GET_STATUS_MSG', self.get_status_msg,
                               desc=self.cmd_GET_STATUS_MSG_help)

        self.printer.register_event_handler("klippy:shutdown",
                                            self._handle_shutdown)
        # Load some default modules
        modules = ["gcode_move", "homing", "idle_timeout", "statistics",
                   "manual_probe", "tuning_tower"]
        for module_name in modules:
            self.printer.load_object(config, module_name)

    # Load axes abstraction
    def load_axes(self, config):
        """Convnenience function to setup kinematics and trapq objects for the toolhead.

        The definition of this function contains several "hardcoded" variables that should
        be moved to a separate config file eventually, or be otherwise configurable.

        Args:
            config (_type_): Klipper configuration object.
        """
        # Get and setup XYZ axes.
        xyz_axes = ''.join([ax for ax in self.axis_names if ax in "XYZ"])       # e.g. "XY"
        xyz_ids = [self.axis_map[ax] for ax in self.axis_names if ax in "XYZ"]  # e.g. "[0, 1]"
        if xyz_axes:
            # Create XYZ kinematics class, and its XYZ trapq (iterative solver).
            self.kin, self.trapq = self.setup_kinematics(config=config,
                                                         config_name='kinematics',
                                                         axes_ids=xyz_ids,
                                                         axis_set_letters=xyz_axes)
            # Save the kinematics to the dict.
            self.kinematics["XYZ"] = self.kin
        else:
            self.kin, self.trapq = None, None

        # Setup ABC axes
        abc_axes = ''.join([ax for ax in self.axis_names if ax in "ABC"])       # e.g. "AB"
        abc_ids = [self.axis_map[ax] for ax in self.axis_names if ax in "ABC"]  # e.g. "[3, 4]"
        if abc_axes:
            # Create ABC kinematics class, and its ABC trapq (iterative solver).
            self.kin_abc, self.abc_trapq = self.setup_kinematics(config=config,
                                                                 config_name='kinematics_abc',
                                                                 axes_ids=abc_ids, # e.g. [3, 4 ,5]
                                                                 axis_set_letters=abc_axes)
            # Save the kinematics to the dict.
            self.kinematics["ABC"] = self.kin_abc
        else:
            self.kin_abc, self.abc_trapq = None, None

        # Save the position indexes for the selected axes.
        self.axes = xyz_ids + abc_ids
        # Add the extruder axis.
        self.axes += [self.axis_map["E"]]

    # Load kinematics object
    def setup_kinematics(self, config, axes_ids, config_name='kinematics', axis_set_letters="XYZ"):
        """Load kinematics for a set of axes.

        Note: this requires the Kinematics module to accept a "trapq" object,
        which it must use. Thus, the "load_kinematics" function must also
        be able to pass the object to the instantiation of the new knimeatics class.

        Most kinematics in this branch have not been updated.

        Args:
            config (_type_): Klipper configuration object.
            axes_ids (list): List of integers specifying which of the "toolhead position" elements correspond to the axes of the new kinematic. Examples: [0, 1, 2] for XYZ, or [3, 4 ,5] for ABC.
            config_name (str, optional): Name of the kinematics setting in the config. The configured value must be one of the supported kinematics (e.g. "cartesian_abc"). Defaults to 'kinematics'.
            axis_set_letters (str, optional): Letters identifying each of the three axes in the set. Defaults to 'XYZ'.

        Returns:
            CartKinematics: Kinematics object.
        """
        # NOTE: Get the "kinematics" type from the "[printer]" config section.
        # NOTE: No default value is passed, forcing the user to make a choice.
        kin_name = config.get(config_name)

        # TODO: Support other kinematics is due. Error out for now.
        if kin_name not in self.supported_kinematics:
            msg = f"Error loading kinematics '{kin_name}'. Currently supported kinematics: {self.supported_kinematics}"
            logging.exception(msg)
            raise config.error(msg)
        else:
            logging.info(f"Loading kinematics {kin_name}.")

        # Create a Trapq for the kinematics
        ffi_main, ffi_lib = chelper.get_ffi()
        # Create a trapq object for this axis set even if the kinematics is set to "none".
        # This is back-compatibile, as it is expected by common parts of the code, particularly by "motion_report".
        trapq = ffi_main.gc(ffi_lib.trapq_alloc(), ffi_lib.trapq_free)

        # Set up the kinematics object
        try:
            # Import the python module file for the requested kinematic.
            mod = importlib.import_module('kinematics.' + kin_name)
            # Run the modules setup function.
            kin = mod.load_kinematics(toolhead=self, config=config, trapq=trapq,
                                      # Specify which of the "toolhead position" elements correspond to the new set of axes.
                                      axes_ids=axes_ids.copy(),             # e.g. [1,2]
                                      axis_set_letters=axis_set_letters)    # e.g. "XY"
        except config.error as e:
            raise
        except self.printer.lookup_object('pins').error as e:
            raise
        except:
            msg = "Error loading kinematics '%s'" % (kin_name,)
            logging.exception(msg)
            raise config.error(msg)
<<<<<<< HEAD

        return kin, trapq

=======
        # Register commands
        gcode.register_command('G4', self.cmd_G4)
        gcode.register_command('M400', self.cmd_M400)
        gcode.register_command('SET_VELOCITY_LIMIT',
                               self.cmd_SET_VELOCITY_LIMIT,
                               desc=self.cmd_SET_VELOCITY_LIMIT_help)
        gcode.register_command('M204', self.cmd_M204)
        self.printer.register_event_handler("klippy:shutdown",
                                            self._handle_shutdown)
        # Load some default modules
        modules = ["gcode_move", "homing", "idle_timeout", "statistics",
                   "manual_probe", "tuning_tower", "garbage_collection"]
        for module_name in modules:
            self.printer.load_object(config, module_name)
>>>>>>> fb91aad5
    # Print time and flush tracking
    def _advance_flush_time(self, flush_time):
        """Flush steps from itersolve and update "print_time".
        It should have a better name, because it is the function that actually sends the steps. Previously named "_update_move_time".
        """
        # NOTE: This function updates "self.print_time" directly, periodically
        #       flushing moves until it is greater than the requested "flush_time".
        #       It updates "self.print_time" until it is greater than
        #       the provided "flush_time", flushing moves in the
        #       "itersolve" queue in small time chunks (probably to
        #       "Generate steps for moves" )
        # NOTE: It also calls "trapq_finalize_moves" on the extruder and toolhead,
        #       "flush_moves" on all MCUs, and "generate_steps" on all steppers.
        # NOTE: Called by "flush_step_generation", "_process_moves",
        #       "dwell", and "_update_drip_move_time".
        logging.info(f"ToolHead: _update_move_time triggered with flush_time={flush_time}")
        flush_time = max(flush_time, self.last_flush_time)
        # Generate steps via itersolve
        sg_flush_want = min(flush_time + STEPCOMPRESS_FLUSH_TIME,
                            self.print_time - self.kin_flush_delay)
        sg_flush_time = max(sg_flush_want, flush_time)
        for sg in self.step_generators:
            # NOTE: "self.step_generators" has been populated with "generate_steps" functions,
            #       one per stepper, by each kinematic class (including the extruder class).
            #       Those functions in turn end up calling "ffi_lib.itersolve_generate_steps"
            #       which are meant to "Generate step times for a range of moves on the trapq".
            sg(sg_flush_time)
        self.min_restart_time = max(self.min_restart_time, sg_flush_time)
        # Free trapq entries that are no longer needed
        clear_history_time = self.clear_history_time
        if not self.can_pause:
            clear_history_time = flush_time - MOVE_HISTORY_EXPIRE
        # NOTE: Expire moves in the trapq before the "free_time" time.
        #       This is defined as "self.force_flush_time", unless it is
        #       less than "print_time-kin_flush_delay*2" (equivalent in the
        #       case that "fft < self.print_time - kin_flush_delay" avobe).
        free_time = sg_flush_time - self.kin_flush_delay
        # NOTE: "free_time" is smaller than "sg_flush_time" by "kin_flush_delay",
        #       which is defined from "SDS_CHECK_TIME".
        # NOTE: Update move times on the extruder by calling
        #       "trapq_finalize_moves" in PrinterExtruder.
        # NOTE: Update move times on the toolhead's trapqs, meaning:
        #       "Expire any moves older than `free_time` from
        #       the trapezoid velocity queue" (see trapq.c).
        for axes in list(self.kinematics):
            # Iterate over ["XYZ", "ABC"].
            kin = self.kinematics[axes]
            logging.info(f"ToolHead._update_move_time calling trapq_finalize_moves on axes={axes} with free_time={free_time}")
            self.trapq_finalize_moves(kin.trapq, free_time, clear_history_time)
        self.extruder.update_move_time(free_time, clear_history_time)
        # Flush stepcompress and mcu steppersync
        for m in self.all_mcus:
            # NOTE: The following may find and transmit any scheduled steps
            #       prior to the given 'mcu_flush_time' (see stepcompress.c
            #       and "flush_moves" in mcu.py).
            m.flush_moves(flush_time, clear_history_time)
        self.last_flush_time = flush_time

    def _advance_move_time(self, next_print_time):
        pt_delay = self.kin_flush_delay + STEPCOMPRESS_FLUSH_TIME
        flush_time = max(self.last_flush_time, self.print_time - pt_delay)
        self.print_time = max(self.print_time, next_print_time)
        want_flush_time = max(flush_time, self.print_time - pt_delay)
        while 1:
            flush_time = min(flush_time + MOVE_BATCH_TIME, want_flush_time)
            self._advance_flush_time(flush_time)
            if flush_time >= want_flush_time:
                # NOTE: The loop breaks when the update print_time is
                #       greater than the requested update time.
                break

    def _calc_print_time(self):
        # NOTE: Called during "special" queuing states,
        #       by "get_last_move_time" or "_process_moves".
        # NOTE: This function updates "self.print_time" directly.
        # NOTE: Also sends a "toolhead:sync_print_time" event, handled by
        #       "handle_sync_print_time" at "idle_timeout.py". It calls
        #       "reactor.update_timer" and sends an "idle_timeout:printing"
        #       event (which is only handled by tmc2660.py).

        # NOTE: Get the current (host) system time.
        curtime = self.reactor.monotonic()

        # NOTE: Method from MCU (at mcu.py) that calls the
        #       "self._clocksync.estimated_print_time"
        #       method from the ClockSync class (at clocksync.py).
        #       The method uses "get_clock" to get "self.clock_est"
        #       from the ClockSync class. That object is updated in
        #       the background by "_handle_clock" which:
        #       "is invoked from background thread" for "MCU clock querying".
        est_print_time = self.mcu.estimated_print_time(curtime)

        # NOTE: Guessing that the following adds potential delays to
        #       the MCU time, estimating a "minimum print time".
        kin_time = max(est_print_time + MIN_KIN_TIME, self.min_restart_time)
        kin_time += self.kin_flush_delay
        min_print_time = max(est_print_time + BUFFER_TIME_START, kin_time)

        if min_print_time > self.print_time:
            self.print_time = min_print_time
            self.printer.send_event(self.event_prefix + "toolhead:sync_print_time",  # "toolhead:sync_print_time"
                                    curtime, est_print_time, self.print_time)
    def _process_moves(self, moves):
        """
        When ToolHead._process_moves() is called, everything about the move is known - its start location,
        its end location, its acceleration, its start/cruising/end velocity, and distance traveled during
        acceleration/cruising/deceleration.
        All the information is stored in the Move() class and is in cartesian space in units of millimeters and seconds.

        Klipper uses an iterative solver to generate the step times for each stepper. For efficiency reasons,
        the stepper pulse times are generated in C code. The moves are first placed on a "trapezoid motion queue":
            ToolHead._process_moves() -> trapq_append() (in klippy/chelper/trapq.c).

        Note that the extruder is handled in its own kinematic class:
            ToolHead._process_moves() -> PrinterExtruder.move()
        Since the Move() class specifies the exact movement time and since step pulses are sent to the micro-controller
        with specific timing, stepper movements produced by the extruder class will be in sync with head movement even
        though the code is kept separate.

        The step times are then generated:
            ToolHead._process_moves() -> ToolHead._update_move_time() -> MCU_Stepper.generate_steps() ->
            itersolve_generate_steps() -> itersolve_gen_steps_range() (in klippy/chelper/itersolve.c).

        The goal of the iterative solver is to find step times given a function that calculates a stepper
        position from a time. This is done by repeatedly "guessing" various times until the stepper position
        formula returns the desired position of the next step on the stepper. The feedback produced from each
        guess is used to improve future guesses so that the process rapidly converges to the desired time.

        The kinematic stepper position formulas are located in the klippy/chelper/ directory (eg, kin_cart.c,
        kin_corexy.c, kin_delta.c, kin_extruder.c).

        After the iterative solver calculates the step times they are added to an array:
            itersolve_gen_steps_range() -> stepcompress_append() (in klippy/chelper/stepcompress.c).

        The next major step is to compress the steps:
            stepcompress_flush() -> compress_bisect_add() (in klippy/chelper/stepcompress.c)

        Args:
            moves (_type_): _description_
        """
        # NOTE: this ToolHead method is called during the execution of
        #       the "flush" method in a "MoveQueue" class instance.
        #       The "moves" argument receives a "queue" of moves "ready to be flushed".

        # NOTE: logging for tracing activity
        logging.info("ToolHead _process_moves: function triggered.")

        # Resync print_time if necessary
        if self.special_queuing_state:
            if self.special_queuing_state != "Drip":
                # Transition from "NeedPrime"/"Priming" state to main state
                self.special_queuing_state = ""
                self.need_check_pause = -1.
            # NOTE Update "self.print_time".
            self._calc_print_time()
            # NOTE: Also sends a "toolhead:sync_print_time" event.
            logging.info(f"ToolHead _process_moves: self.print_time={str(self.print_time)}")

        # Queue moves into trapezoid motion queue (trapq)
        # NOTE: the "trapq" is possibly something like a CFFI object.
        #       From the following I interpret that it is actually this
        #       object the one responsible for sending commands to
        #       the MCUs.
        next_move_time = self.print_time
        for move in moves:
            logging.info(f"ToolHead _process_moves: next_move_time={str(next_move_time)}")

            for axes in list(self.kinematics):
                # Iterate over["XYZ", "ABC"]
                logging.info(f"toolhead._process_moves: appending move to {axes} trapq.")
                kin = self.kinematics[axes]
                # NOTE: The moves are first placed on a "trapezoid motion queue" with trapq_append.
                if move.is_kinematic_move:
                    self.trapq_append(
                        kin.trapq, next_move_time,
                        move.accel_t, move.cruise_t, move.decel_t,
                        # NOTE: "kin.axis" is used to select the position value that corresponds
                        #       to the current kinematic axis (e.g. kin.axis is [0,1,2] for the XYZ axis,
                        #       or [3,4,5] for the ABC axis).
                        move.start_pos[kin.axis[0]], move.start_pos[kin.axis[1]], move.start_pos[kin.axis[2]],
                        move.axes_r[kin.axis[0]], move.axes_r[kin.axis[1]], move.axes_r[kin.axis[2]],
                        move.start_v, move.cruise_v, move.accel)

            # NOTE: Repeat for the extruder's trapq.
            if move.axes_d[-1]:
                # NOTE: The extruder stepper move is likely synced to the main
                #       XYZ movement here, by sharing the "next_move_time"
                #       parameter in the call.
                self.extruder.move(print_time=next_move_time, move=move)

            # NOTE: The start MCU time for the next move in
            #       the move queue is calculated here.
            next_move_time = (next_move_time + move.accel_t
                              + move.cruise_t + move.decel_t)

            # NOTE: Execute any "callbacks" registered
            #       to be run at the end of this move.
            for cb in move.timing_callbacks:
                cb(next_move_time)

        # Generate steps for moves
        if self.special_queuing_state:
            # NOTE: this block is executed when "special_queuing_state" is not None.
            # NOTE: loging "next_move_time" for tracing.
            logging.info("ToolHead _process_moves: calling _update_drip_move_time with " +
                         f"next_move_time={str(next_move_time)}")
            # NOTE: This function loops "while self.print_time < next_print_time".
            #       It "pauses before sending more steps" using "drip_completion.wait",
            #       and calls "_update_move_time" with small increments in "next_move_time".
            #       If the "DripModeEndSignal" is raised, the code below is skipped, and
            #       returns to "drip_move".
            self._update_drip_move_time(next_move_time)
        self.note_mcu_movequeue_activity(next_move_time + self.kin_flush_delay,
                                         set_step_gen_time=True)
        self._advance_move_time(next_move_time)
    def _flush_lookahead(self):
        # Transit from "NeedPrime"/"Priming"/"Drip"/main state to "NeedPrime"
        # NOTE: This is the "flush" method from a "LookAhead" object.
        #       Llikely sending all moves and removing them from the "move_queue".
        self.lookahead.flush()
        self.special_queuing_state = "NeedPrime"
        self.need_check_pause = -1.
        self.lookahead.set_flush_time(BUFFER_TIME_HIGH)
        self.check_stall_time = 0.
    def flush_step_generation(self):
        self._flush_lookahead()
        self._advance_flush_time(self.step_gen_time)
        self.min_restart_time = max(self.min_restart_time, self.print_time)
    def get_last_move_time(self):
        # NOTE: this method probably returns a "safe" time
        #       which can be used to schedule a new move,
        #       after others have finished.
        # NOTE: If not in a "special_queuing_state" it will only
        #       call "move_queue.flush" and return "self.print_time".
        #       This would cause a print_time update if any moves in
        #       the queue are casued to be sent to "_process_moves".
        #       On a special state it will also flush the "itersolve queue".
        if self.special_queuing_state:
            self._flush_lookahead()
            # NOTE: the "_calc_print_time" function also updates "self.print_time"
            self._calc_print_time()
        else:
            self.lookahead.flush()
        return self.print_time

    def _check_pause(self):
        eventtime = self.reactor.monotonic()
        est_print_time = self.mcu.estimated_print_time(eventtime)
        buffer_time = self.print_time - est_print_time
        if self.special_queuing_state:
            if self.check_stall_time:
                # Was in "NeedPrime" state and got there from idle input
                if est_print_time < self.check_stall_time:
                    self.print_stall += 1
                self.check_stall_time = 0.
            # Transition from "NeedPrime"/"Priming" state to "Priming" state
            self.special_queuing_state = "Priming"
            self.need_check_pause = -1.
            if self.priming_timer is None:
                self.priming_timer = self.reactor.register_timer(
                    self._priming_handler)
            wtime = eventtime + max(0.100, buffer_time - BUFFER_TIME_LOW)
            self.reactor.update_timer(self.priming_timer, wtime)
        # Check if there are lots of queued moves and pause if so
        while 1:
            pause_time = buffer_time - BUFFER_TIME_HIGH
            if pause_time <= 0.:
                break
            if not self.can_pause:
                self.need_check_pause = self.reactor.NEVER
                return
            eventtime = self.reactor.pause(eventtime + min(1., pause_time))
            est_print_time = self.mcu.estimated_print_time(eventtime)
            buffer_time = self.print_time - est_print_time
        if not self.special_queuing_state:
            # In main state - defer pause checking until needed
            self.need_check_pause = est_print_time + BUFFER_TIME_HIGH + 0.100
    def _priming_handler(self, eventtime):
        self.reactor.unregister_timer(self.priming_timer)
        self.priming_timer = None
        try:
            if self.special_queuing_state == "Priming":
                self._flush_lookahead()
                self.check_stall_time = self.print_time
        except:
            logging.exception("Exception in priming_handler")
            self.printer.invoke_shutdown("Exception in priming_handler")
        return self.reactor.NEVER
    def _flush_handler(self, eventtime):
        """Callback function for the 'self.flush_timer' reactor timer"""
        try:
            est_print_time = self.mcu.estimated_print_time(eventtime)
            if not self.special_queuing_state:
                # In "main" state - flush lookahead if buffer runs low
                print_time = self.print_time
                buffer_time = print_time - est_print_time
                if buffer_time > BUFFER_TIME_LOW:
                    # Running normally - reschedule check
                    return eventtime + buffer_time - BUFFER_TIME_LOW
                # Under ran low buffer mark - flush lookahead queue
                self._flush_lookahead()
                if print_time != self.print_time:
                    self.check_stall_time = self.print_time
            # In "NeedPrime"/"Priming" state - flush queues if needed
            while 1:
                end_flush = self.need_flush_time + BGFLUSH_EXTRA_TIME
                if self.last_flush_time >= end_flush:
                    self.do_kick_flush_timer = True
                    return self.reactor.NEVER
                buffer_time = self.last_flush_time - est_print_time
                if buffer_time > BGFLUSH_LOW_TIME:
                    return eventtime + buffer_time - BGFLUSH_LOW_TIME
                ftime = est_print_time + BGFLUSH_LOW_TIME + BGFLUSH_BATCH_TIME
                self._advance_flush_time(min(end_flush, ftime))
        except:
            logging.exception("Exception in flush_handler")
            self.printer.invoke_shutdown("Exception in flush_handler")
        return self.reactor.NEVER

    # Movement commands
<<<<<<< HEAD
    def make_pos_vector_by_axis(self, coords:list, axis_names:str, base_value=None):
        indexes = self.get_axes_idxs(axis_names)
        return self.make_pos_vector(coords, indexes, base_value=base_value)

    def make_pos_vector(self, coords:list, indexes:list, base_value=None):
        base_vector = [base_value] * self.pos_length
        return self.update_pos_vector(base_vector, coords, indexes)

    def update_pos_vector(self, base_vector: list, new_coords:list, indexes:list):
        for i in indexes:
            base_vector[i] = new_coords[i]
        return base_vector

    def get_position(self, axes:str=None):
        """Returns the position vector of the toolhead.
        Args:
            axes (str, optional): A string indicating which axes to return (e.g. "XYE" for X, Y and E). Defaults to None.
        """
        if axes is None:
            return list(self.commanded_pos)
        else:
            return self.get_axes(self.commanded_pos, axes)

    def get_axes(self, pos: list, axes: str):
        """Subsets a toolhead position vector by axes letters.

        Args:
            axes (str): A string indicating which axes to return (e.g. "XYE" for X, Y and E). Defaults to None.
        """
        return [pos[self.axis_map[a]] for a in axes]

    def get_axes_idxs(self, axes: str):
        return [self.axis_map[a] for a in axes]

    def update_axes(self, pos: list, **kwargs):
        """Update values in a position vector by axis letter ID.

        Args:
            pos (list): Toolhead-like position vector.
            kwargs: Pairs of axis letters and values (e.g. X=1, Z=3) which will be updated.
        """
        pos = pos.copy()
        for k, v in kwargs.items():
            # Get the axis' position index.
            a = self.axis_map[k]
            # Update the axis' value.
            pos[a] = v
        return pos

    def axes_to_xyz(self, axes):
        """Convert ABC axis IDs to XYZ IDs (i.e. 3,4,5 to 0,1,2).

        Has no effect on XYZ IDs
        """
        logging.info(f"toolhead.axes_to_xyz: input={axes}")

        xyz_ids = [0, 1, 2, 0, 1, 2]

        try:
            if isinstance(axes, list) or isinstance(axes, tuple):
                result = [xyz_ids[i] for i in axes]
            else:
                result = xyz_ids[axes]
        except:
            raise Exception(f"toolhead.axes_to_xyz: error with input={axes}")

        logging.info(f"toolhead.axes_to_xyz: output={result}")

        return result

    def get_elements(self, toolhead_pos, axes):
        return [toolhead_pos[axis] for axis in axes]

    def make_coords(self, default=None, **kwargs):
        coords = [default for i in range(self.pos_length)]
        for k, v in kwargs.items():
            coords[self.axis_map[k]] = v
        return coords

    def set_position(self, newpos, homing_axes=()):
        logging.info(f"toolhead.set_position: setting newpos={newpos} and homing_axes={homing_axes}")
=======
    def get_position(self):
        return list(self.commanded_pos)
    def set_position(self, newpos, homing_axes=""):
>>>>>>> fb91aad5
        self.flush_step_generation()

        # NOTE: Set the position of the axes "trapq".
        for axes in list(self.kinematics):
            # Iterate over["XYZ", "ABC"]
            logging.info(f"toolhead.set_position: setting {axes} trapq position.")
            kin = self.kinematics[axes]
            # Skip this for 'none' kinematics.
            if kin.axis_names == "":
                # TODO: De-hardcode this.
                logging.info(f"toolhead.set_position: skipping {axes} trapq position for 'none' kinmatics.")
                continue
            # Filter the axis IDs according to the current kinematic
            new_kin_pos = self.get_elements(newpos, kin.axis)
            logging.info(f"toolhead.set_position: using newpos={new_kin_pos}")
            self.set_kin_trap_position(kin.trapq, new_kin_pos)

        # NOTE: Also set the position of the extruder's "trapq".
        #       Runs "trapq_set_position" and "rail.set_position".
        logging.info("toolhead.set_position: setting E trapq pos.")
        self.set_position_e(newpos_e=newpos[-1], homing_axes=homing_axes)

        # NOTE: Set the position of the axes "kinematics".
        for axes in list(self.kinematics):
            # Iterate over["XYZ", "ABC"]
            logging.info(f"toolhead.set_position: setting {axes} kinematic position.")
            kin = self.kinematics[axes]
            # Skip this for 'none' kinematics.
            if kin.axis_names == "":
                # TODO: De-hardcode this.
                logging.info(f"toolhead.set_position: skipping {axes} kinematic position for 'none' kinmatics.")
                continue
            # Filter the axis IDs according to the current kinematic, and convert them to the "0,1,2" range.
            kin_homing_axes = self.axes_to_xyz([axis for axis in homing_axes if axis in kin.axis])
            new_kin_pos = self.get_elements(newpos, kin.axis)
            logging.info(f"toolhead.set_position: using newpos={new_kin_pos} and kin_homing_axes={kin_homing_axes}")
            self.set_kinematics_position(kin=kin, newpos=new_kin_pos, homing_axes=tuple(kin_homing_axes))

        # NOTE: "set_position_e" was inserted above and not after
        #       updating "commanded_pos" under the suspicion that
        #       an unmodified "commanded_pos" might be important.
        self.commanded_pos[:] = newpos
<<<<<<< HEAD

        # NOTE: this event is mainly recived by gcode_move.reset_last_position,
        #       which updates its "self.last_position" with (presumably) the
        #       "self.commanded_pos" above.
        self.printer.send_event(self.event_prefix + "toolhead:set_position")  # "toolhead:set_position"

    def set_kin_trap_position(self, trapq, newpos):
        """Abstraction of trapq_set_position for different sets of kinematics.

        Args:
            trapq (trapq): trapezoidal queue.
            newpos (list): 3-element list with the new positions for the trapq.
        """

        if trapq is not None:
            # NOTE: Set the position of the toolhead's "trapq".
            logging.info(f"toolhead.set_kin_trap_position: setting trapq pos to newpos={newpos}")
            ffi_main, ffi_lib = chelper.get_ffi()
            ffi_lib.trapq_set_position(self.trapq, self.print_time,
                                       newpos[0], newpos[1], newpos[2])
        else:
            logging.info(f"toolhead.set_kin_trap_position: trapq was None, skipped setting to newpos={newpos}")

    def set_kinematics_position(self, kin, newpos, homing_axes):
        """Abstraction of kin.set_position for different sets of kinematics.

        Args:
            kin (kinematics): Instance of a (cartesian) kinematics class.
            newpos (list): 3-element list with the new positions for the kinematics.
            homing_axes (tuple): 3-element tuple indicating the axes that should have their limits re-applied.
        """
        # NOTE: The "homing_axes" argument is a tuple similar to
        #       "(0,1,2)" (see SET_KINEMATIC_POSITION at "force_move.py"),
        #       used to set axis limits by the (cartesian) kinematics.
        # NOTE: Calls "rail.set_position" on each stepper which in turn
        #       calls "itersolve_set_position" from "itersolve.c".
        # NOTE: Passing only the first three elements (XYZ) to this set_position.
        if kin is not None:
            logging.info(f"toolhead.set_kinematics_position: setting kinematic position with newpos={newpos} and homing_axes={homing_axes}")
            kin.set_position(newpos, homing_axes=tuple(homing_axes))
        else:
            logging.info(f"toolhead.set_kinematics_position: kin was None, skipped setting to newpos={newpos} and homing_axes={homing_axes}")

    def set_position_e(self, newpos_e, homing_axes=()):
        """Extruder version of set_position."""
        logging.info(f"toolhead.set_position_e: setting E to newpos={newpos_e}.")

        # Get the active extruder
        extruder: PrinterExtruder = self.get_extruder()  # PrinterExtruder

        if extruder.get_name() is None:
            # Do nothing if the extruder is a "Dummy" extruder.
            pass
        else:
            # NOTE: Let the "extruder kinematic" set its position. This will call
            #       set position on the "trapq" and "rail" objects of the
            #       active ExtruderStepper class
            # TODO: the "homing_axes" parameter is not used rait nau.
            extruder.set_position(newpos_e, homing_axes, self.print_time)

=======
        self.kin.set_position(newpos, homing_axes)
        self.printer.send_event("toolhead:set_position")
    def limit_next_junction_speed(self, speed):
        last_move = self.lookahead.get_last()
        if last_move is not None:
            last_move.limit_next_junction_speed(speed)
>>>>>>> fb91aad5
    def move(self, newpos, speed):
        """ToolHead.move() creates a Move() object with the parameters of the move (in cartesian space and in units of seconds and millimeters).

        Args:
            newpos (_type_): _description_
            speed (_type_): _description_
        """

        logging.info(f"toolhead.move: processing move to newpos={newpos} at speed={speed}")

        # Check if any unconfigured (non-extruder) axes are being moved.
        moved_axes = [i for i, (start_pos, end_pos) in enumerate(zip(self.commanded_pos, newpos)) if start_pos != end_pos]
        unconfigured_axes = list(set(moved_axes).difference(self.axes))
        logging.info(f"toolhead.move: moved_axes={moved_axes} unconfigured_axes={unconfigured_axes} self.axes={self.axes}")
        if unconfigured_axes:
            unconfigured_axes_names = "".join( [ list(self.axis_map)[ax] for ax in unconfigured_axes] )
            raise self.printer.command_error(f"Toolhead move: you must configure the {unconfigured_axes_names} axes ({unconfigured_axes}) in order to use them.")

        logging.info(f"toolhead.move: moving to newpos={newpos}")
        move = Move(toolhead=self,
                    start_pos=self.commanded_pos,
                    end_pos=newpos,
                    speed=speed)
        # NOTE: So far, the clock time for when this move
        #       will be sent are not known.
        # NOTE: Stepper move commands are not sent with
        #       a "clock" argument.

        # NOTE: Move checks.
        if not move.move_d:
            logging.info(f"toolhead.move: early return, nothing to move. move.move_d={move.move_d}")
            return

        # NOTE: Kinematic move checks for XYZ and ABC axes.
        #       The check is skipped if the displacement vector is "small"
        #       (and thus is_kinematic_move is False, see the "Move" class above).
        if move.is_kinematic_move:
            # for axes in ["XYZ"]:
            for axes in list(self.kinematics):
                # Iterate over["XYZ", "ABC"]
                logging.info(f"toolhead.move: check_move on {axes} move.")
                kin = self.kinematics[axes]
                kin.check_move(move)
            # self.kin.check_move(move)
            # TODO: implement move checks for ABC axes here too.
            # if self.abc_trapq is not None:
            #     self.kin_abc.check_move(move)

        # NOTE: Kinematic move checks for E axis.
        if move.axes_d[-1]:
            logging.info(f"toolhead.move: check_move on E move with displacement: {move.axes_d[-1]}")
            # NOTE: The extruder will check the move assuming that the last coordinate is the E axis.
            self.extruder.check_move(move)

        # NOTE: Update "commanded_pos" with the "end_pos"
        #       of the current move command.
        self.commanded_pos[:] = move.end_pos

        # NOTE: Add the Move object to the MoveQueue.
        #       This can trigger "_process_moves".
        self.lookahead.add_move(move)
        if self.print_time > self.need_check_pause:
            self._check_pause()

    def manual_move(self, coord, speed):
        # NOTE: the "manual_move" command interprets "None" values
        #       as the latest (commanded) coordinates.

        # NOTE: get the current (last) position.
        curpos = list(self.commanded_pos)

        # NOTE: Update the current position with the move's target postion.
        for i in range(len(coord)):
            if coord[i] is not None:
                curpos[i] = coord[i]

        # NOTE: send move.
        self.move(curpos, speed)

        # NOTE: This event is handled by "reset_last_position"
        #       (at gcode_move.py) which updates "self.last_position"
        #       in the GCodeMove class.
        self.printer.send_event(self.event_prefix + "toolhead:manual_move")  # "toolhead:manual_move"

    def dwell(self, delay):
        # NOTE: get_last_move_time runs "_flush_lookahead" which then
        #       calls "flush" on the MoveQueue, and ends up calling
        #       "_update_move_time", which updates "self.print_time".
        #       In essence "get_last_move_time" returns an updated
        #       "self.print_time". The delay is then added to it.
        next_print_time = self.get_last_move_time() + max(0., delay)
        self._advance_move_time(next_print_time)
        self._check_pause()

    def wait_moves(self):
        # NOTE: This function waits until print_time is in sync with the present
        #       time (i.e. the current time of the host computer). The waiting
        #       is skipped if the toolhead enters a special state.

        # NOTE: Calls "move_queue.flush" unless in "special queuing state"
        #       (e.g. drip mode).
        # TODO: Check if this is the cause of the bug reported at Discord:
        #       https://discord.com/channels/431557959978450984/801826273227177984/1085312803558133800
        #       And fixed by an M400:
        #       https://discord.com/channels/431557959978450984/801826273227177984/1086104085201158260
        self._flush_lookahead()

        # NOTE: See "reactor.py"
        #       "Return the monotonic system time as a double"
        eventtime = self.reactor.monotonic()

        # NOTE: Loop while the queuing state is "regular" (e.g. not "drip"),
        #       or while the "print_time" is greater than the result of
        #       "mcu.estimated_print_time(eventtime)" (which converts "clock time"
        #       to "print time", see "clocksync.py").
        while (not self.special_queuing_state) or (self.print_time >= self.mcu.estimated_print_time(eventtime)):

            # NOTE: break the loop if the toolhead "cannot be paused".
            if not self.can_pause:
                break

            # NOTE: "pause" the reactor for a bit before looping again.
            #       This command does a bunch of undocumented stuff with
            #       greenlet objects, and may use "time.sleep" in some case.
            eventtime = self.reactor.pause(eventtime + 0.100)

    def set_extruder(self, extruder, extrude_pos):
        self.extruder = extruder
        self.commanded_pos[-1] = extrude_pos

    def get_extruder(self):
        return self.extruder

    # Homing "drip move" handling
    def _update_drip_move_time(self, next_print_time):
        # NOTE: called by "_process_moves" when in a "special_queuing_state"
        #       (i.e. when its value is not "" or None).
        flush_delay = DRIP_TIME + STEPCOMPRESS_FLUSH_TIME + self.kin_flush_delay
        while self.print_time < next_print_time:
            # NOTE: "drip_completion.test" is a method from "ReactorCompletion",
            #       but is beyond my understanding and deathwishes for spelunking.
            # NOTE: The "drip_completion" object was created by the "multi_complete"
            #       function at "homing.py", from a list of "wait" objects (returned
            #       by the "MCU_endstop.home_start" method, called during homing).
            # TODO: ask what it is for!
            if self.drip_completion.test():
                # NOTE: this "exception" does nothing, it "passes",
                #       but it is caught at the "drip_move" method,
                #       which runs "move_queue.reset" and "trapq_finalize_moves"
                #       in response. This must be an "alternate" way to break
                #       the while loop. A bit hacky though.
                raise DripModeEndSignal()
            curtime = self.reactor.monotonic()
            est_print_time = self.mcu.estimated_print_time(curtime)
            wait_time = self.print_time - est_print_time - flush_delay
            if wait_time > 0. and self.can_pause:
                # Pause before sending more steps
                self.drip_completion.wait(curtime + wait_time)
                continue

            # Send more steps
            npt = min(self.print_time + DRIP_SEGMENT_TIME, next_print_time)
            self.note_mcu_movequeue_activity(npt + self.kin_flush_delay,
                                             set_step_gen_time=True)
            # NOTE: Call "_advance_move_time" with a small time in the future, updating
            #       "self.print_time", generating steps, calling "trapq_finalize_moves",
            #       and calling "MCU.flush_moves".
            self._advance_move_time(npt)
            # NOTE: because of how "print_time" is updated, the while loop will end
            #       before "self.print_time >= next_print_time" by "MOVE_BATCH_TIME".

    def drip_move(self, newpos, speed, drip_completion):
        """
        Drip move limits how much of the move is flushed to itersolve and step compress

        When in drip move, the move(there's only one) gets put in trapq and then flushed in short chunks
        until it has fully executed or the condition is triggered. That happens inside _update_drip_move_time.

        It is made this way because when endstop moving we don't want to be committing potentially many seconds
        of movement since we assume the endstop will trigger soon. We don't want to advance next print time
        because the next move will be scheduled at that time.

        For example, if you were to do a homing move that would take 10 seconds max but endstop triggers after 2
        you don't want to wait around until the move would normally have ended before you can start the next move.

        Info by dalegaard. Thanks!
        """
        self.dwell(self.kin_flush_delay)
        # Transition from "NeedPrime"/"Priming"/main state to "Drip" state
        self.lookahead.flush()
        self.special_queuing_state = "Drip"
        self.need_check_pause = self.reactor.NEVER
        self.reactor.update_timer(self.flush_timer, self.reactor.NEVER)
        self.do_kick_flush_timer = False
        self.lookahead.set_flush_time(BUFFER_TIME_HIGH)
        self.check_stall_time = 0.
        self.drip_completion = drip_completion
        # NOTE: The "drip_completion=all_endstop_trigger" object is
        #       probably made from "reactor.completion" objects.
        # NOTE: the "drip_completion.test" method will be used during
        #       the call to "_update_drip_move_time" during a homing move.

        # Submit move
        try:
            # NOTE: Uses "add_move", to add a move to the "move_queue".
            logging.info("drip_move: sending move to the queue.")
            self.move(newpos, speed)
        except self.printer.command_error as e:
            self.reactor.update_timer(self.flush_timer, self.reactor.NOW)
            self.flush_step_generation()
            raise

        # Transmit move in "drip" mode
        try:
            # NOTE: Summary: because the flush function is called with a
            #       not None "special_queuing_state", the "_process_moves"
            #       call (from "flush") will use "_update_drip_move_time".
            #       That method will raise "DripModeEndSignal" when the result of
            #       "drip_completion.test()" is True, thereby ending the move,
            #       and returning here.
            logging.info("drip_move: flushing move queue / transmitting move.")
            self.lookahead.flush()
        except DripModeEndSignal as e:
            logging.info("drip_move: resetting move queue / DripModeEndSignal caught.")

            # NOTE: deletes al moves in the queue and resets "junction_flush" time.
            self.lookahead.reset()

            # NOTE: Expire all pending moves in every "trapq".
            # NOTE: "trapq_finalize_moves" calls a function in "trapq.c", described as:
            #       - Expire any moves older than `print_time` from the trapezoid velocity queue
            #       - Flush all moves from trapq (in the case of print_time=NEVER_TIME)
            #       I am guessing here that "older" means "with a smaller timestamp",
            #       or "previous". Otherwise it would not make sense.
            for axes in list(self.kinematics):
                # Iterate over ["XYZ", "ABC"].
                kin = self.kinematics[axes]
                logging.info(f"ToolHead.drip_move calling trapq_finalize_moves on axes={axes} free_time=self.reactor.NEVER ({self.reactor.NEVER})")
                # NOTE: This calls a function in "trapq.c", described as:
                #       - Expire any moves older than `print_time` from the trapezoid velocity queue
                #       - Flush all moves from trapq (in the case of print_time=NEVER_TIME)
                #       I am guessing here that "older" means "with a smaller timestamp",
                #       otherwise it does not make sense.
                self.trapq_finalize_moves(kin.trapq, self.reactor.NEVER, 0)

            # NOTE: Use the "update_move_time" of the extruder object.
            #       This function calls "trapq_finalize_moves(self.trapq, flush_time)"
            #       on the extruder's trapq.
            self.extruder.update_move_time(flush_time=self.reactor.NEVER, clear_history_time=0)

        # Exit "Drip" state
        self.reactor.update_timer(self.flush_timer, self.reactor.NOW)
        # NOTE: logging for tracing activity
        logging.info("drip_move: calling flush_step_generation / exit drip state.")
        # NOTE: the "flush_step_generation" method, which calls:
        #       - "flush", which should do nothing (dine just above, and the queue is empty).
        #       - "reactor.update_timer"
        #       - "move_queue.set_flush_time"
        #       - "_update_move_time"
        # NOTE: Pausing the program here prevented a "residual home move" issue
        #       during homing the extruder with a drip move. The solution was
        #       to also call "trapq_finalize_moves" on the extruder's "trapq"
        #       above, and before the following call to "flush_step_generation".
        self.flush_step_generation()

    # Misc commands
    def stats(self, eventtime):
        max_queue_time = max(self.print_time, self.last_flush_time)
        for m in self.all_mcus:
            m.check_active(max_queue_time, eventtime)
        est_print_time = self.mcu.estimated_print_time(eventtime)
        self.clear_history_time = est_print_time - MOVE_HISTORY_EXPIRE
        buffer_time = self.print_time - est_print_time
        is_active = buffer_time > -60. or not self.special_queuing_state
        if self.special_queuing_state == "Drip":
            buffer_time = 0.
        return is_active, "print_time=%.3f buffer_time=%.3f print_stall=%d" % (
            self.print_time, max(buffer_time, 0.), self.print_stall)
    def check_busy(self, eventtime):
        est_print_time = self.mcu.estimated_print_time(eventtime)
        lookahead_empty = not self.lookahead.queue
        return self.print_time, est_print_time, lookahead_empty

    cmd_GET_STATUS_MSG_help = "Prettyfied output from toolhead's get_status."
    def get_status_msg(self, gcmd):
        curtime = self.printer.get_reactor().monotonic()
        status = self.get_status(curtime)
        gcmd.respond_info(pformat(status))

    def get_status(self, eventtime):
        print_time = self.print_time
        estimated_print_time = self.mcu.estimated_print_time(eventtime)

        # TODO: Update get_status to use info from all kinematics.
        res = dict()
        for kin in self.kinematics.values():
            new = kin.get_status(eventtime)
            res = self.concat_kin_status(prev=res, new=new, kin=kin)

        # NOTE: Include the extruder limits if configured.
        if self.extruder.get_name():
            e_stepper = self.extruder.extruder_stepper
            if e_stepper is not None:
                # NOTE: it is ok to use "get_limit_status" instead of "get_status",
                #       as the information required from the toolhead only concerns
                #       information from axes, and not extruder-specific parameters.
                e_status = e_stepper.get_limit_status(eventtime)
                res = self.concat_kin_status(prev=res, new=e_status, kin=e_stepper)

        # Add the standard properties.
        res.update({ 'print_time': print_time,
                     'stalls': self.print_stall,
                     'estimated_print_time': estimated_print_time,
                     'extruder': self.extruder.get_name(),
                     'position': self.Coord(*self.commanded_pos[:-1], e=self.commanded_pos[-1]),
                     'max_velocity': self.max_velocity,
                     'max_accel': self.max_accel,
                     'minimum_cruise_ratio': self.min_cruise_ratio,
                     'square_corner_velocity': self.square_corner_velocity})
        return res

    def concat_kin_status(self, prev: dict, new: dict, kin):
        # Concatenate homed axes.
        prev.setdefault('homed_axes', "")
        prev['homed_axes'] += new.get('homed_axes', "")

        # Update minimum limits.
        prev.setdefault('axis_minimum', self.Coord())
        if kin.axes_min is not None:
            ref_lims: namedtuple = prev['axis_minimum']
            kin_lims: namedtuple = kin.axes_min
            for axis in kin.axis_names.lower():
                value = getattr(kin_lims, axis)
                ref_lims = ref_lims._replace(**{axis: value})
            prev['axis_minimum'] = ref_lims

        # Update maximum limits.
        prev.setdefault('axis_maximum', self.Coord())
        if kin.axes_max is not None:
            ref_lims: namedtuple = prev['axis_maximum']
            kin_lims: namedtuple = kin.axes_max
            for axis in kin.axis_names.lower():
                value = getattr(kin_lims, axis)
                ref_lims = ref_lims._replace(**{axis: value})
            prev['axis_maximum'] = ref_lims

        # Add the missing properties.
        # WARN: This might be a bit hacky, but ok as long as all
        #       special cases are handled above. If not, information
        #       will be lost without warning and probably cause problems.
        for key, value in new.items():
            # This will not overwite.
            prev.setdefault(key, value)

        return prev

    def _handle_shutdown(self):
        self.can_pause = False
        self.lookahead.reset()

    def get_kinematics(self, axes="XYZ"):
        """Get the kinematics object of an axis set, using XYZ by default.
        If the requested axes were not configured, this will return "None" (see "setup_kinematics").
        """
        if axes in ["XYZ", "ABC"]:
            return self.kinematics[axes]
        else:
            logging.warning(f"get_kinematics: No kinematics matched to axes={axes} returning 'toolhead.kin' (legacy behaviour).")
            return self.kin
    def get_kinematics_abc(self):
        """Get the kinematics object of the ABC axis set.
        If the ABC axes were not configured, this will return "None" (see "setup_kinematics").
        """
        # TODO: update the rest of the code to use "get_trapq" with "axes" instead.
        return self.kin_abc

    def get_trapq(self, axes="XYZ"):
        """Get the trapq object of an axis set, using XYZ by default.
        If the requested axes were not configured, this will return "None" (see "setup_kinematics").
        """
        if axes in ["XYZ", "ABC"]:
            return self.kinematics[axes].trapq
        else:
            logging.info(f"get_trapq: No kinematics matched to axes={axes} returning 'toolhead.trapq' (legacy behaviour).")
            return self.trapq
    def get_abc_trapq(self):
        """Get the trapq object of the ABC axes.
        If the ABC axes were not configured, this will return "None" (see "setup_kinematics").
        # TODO: update the rest of the code to use "get_trapq" with "axes=ABC" instead of this function.
        """
        return self.abc_trapq

    def register_step_generator(self, handler):
        self.step_generators.append(handler)
    def note_step_generation_scan_time(self, delay, old_delay=0.):
        self.flush_step_generation()
        if old_delay:
            self.kin_flush_times.pop(self.kin_flush_times.index(old_delay))
        if delay:
            self.kin_flush_times.append(delay)
        new_delay = max(self.kin_flush_times + [SDS_CHECK_TIME])
        self.kin_flush_delay = new_delay
    def register_lookahead_callback(self, callback):
        last_move = self.lookahead.get_last()
        if last_move is None:
            callback(self.get_last_move_time())
            return
        last_move.timing_callbacks.append(callback)
    def note_mcu_movequeue_activity(self, mq_time, set_step_gen_time=False):
        self.need_flush_time = max(self.need_flush_time, mq_time)
        if set_step_gen_time:
            self.step_gen_time = max(self.step_gen_time, mq_time)
        if self.do_kick_flush_timer:
            self.do_kick_flush_timer = False
            self.reactor.update_timer(self.flush_timer, self.reactor.NOW)
    def get_max_velocity(self):
        return self.max_velocity, self.max_accel
    def _calc_junction_deviation(self):
        scv2 = self.square_corner_velocity**2
        self.junction_deviation = scv2 * (math.sqrt(2.) - 1.) / self.max_accel
        self.max_accel_to_decel = self.max_accel * (1. - self.min_cruise_ratio)
    cmd_G4_help = "Dwell in milliseconds"
    def cmd_G4(self, gcmd):
        # Dwell
        delay = gcmd.get_float('P', 0., minval=0.) / 1000.
        self.dwell(delay)
    cmd_M400_help = "Wait for current moves to finish"
    def cmd_M400(self, gcmd):
        # Wait for current moves to finish
        self.wait_moves()
    cmd_SET_VELOCITY_LIMIT_help = "Set printer velocity limits"
    def cmd_SET_VELOCITY_LIMIT(self, gcmd):
        max_velocity = gcmd.get_float('VELOCITY', None, above=0.)
        max_accel = gcmd.get_float('ACCEL', None, above=0.)
        square_corner_velocity = gcmd.get_float(
            'SQUARE_CORNER_VELOCITY', None, minval=0.)
        min_cruise_ratio = gcmd.get_float(
            'MINIMUM_CRUISE_RATIO', None, minval=0., below=1.)
        if min_cruise_ratio is None:
            req_accel_to_decel = gcmd.get_float('ACCEL_TO_DECEL',
                                                None, above=0.)
            if req_accel_to_decel is not None and max_accel is not None:
                min_cruise_ratio = 1. - min(1., req_accel_to_decel / max_accel)
            elif req_accel_to_decel is not None and max_accel is None:
                min_cruise_ratio = 1. - min(1., (req_accel_to_decel
                                                 / self.max_accel))
        if max_velocity is not None:
            self.max_velocity = max_velocity
        if max_accel is not None:
            self.max_accel = max_accel
        if square_corner_velocity is not None:
            self.square_corner_velocity = square_corner_velocity
        if min_cruise_ratio is not None:
            self.min_cruise_ratio = min_cruise_ratio
        self._calc_junction_deviation()
        msg = ("max_velocity: %.6f\n"
               "max_accel: %.6f\n"
               "minimum_cruise_ratio: %.6f\n"
               "square_corner_velocity: %.6f" % (
                   self.max_velocity, self.max_accel,
                   self.min_cruise_ratio, self.square_corner_velocity))
        # TODO: Is "self.event_prefix" really neded here?
        self.printer.set_rollover_info("toolhead", self.event_prefix + "toolhead: %s" % (msg,))
        if (max_velocity is None and max_accel is None
            and square_corner_velocity is None and min_cruise_ratio is None):
            gcmd.respond_info(msg, log=False)
    cmd_M204_help = "Set default acceleration."
    def cmd_M204(self, gcmd):
        # Use S for accel
        accel = gcmd.get_float('S', None, above=0.)
        if accel is None:
            # Use minimum of P and T for accel
            p = gcmd.get_float('P', None, above=0.)
            t = gcmd.get_float('T', None, above=0.)
            if p is None or t is None:
                gcmd.respond_info('Invalid M204 command "%s"'
                                  % (gcmd.get_commandline(),))
                return
            accel = min(p, t)
        self.max_accel = accel
        self._calc_junction_deviation()

def add_printer_objects(config):
    config.get_printer().add_object('toolhead', ToolHead(config))
    kinematics.extruder.add_printer_objects(config)<|MERGE_RESOLUTION|>--- conflicted
+++ resolved
@@ -123,11 +123,7 @@
         self.delta_v2 = 2.0 * move_d * self.accel
         self.max_smoothed_v2 = 0.
         self.smooth_delta_v2 = 2.0 * move_d * toolhead.max_accel_to_decel
-<<<<<<< HEAD
-
-=======
         self.next_junction_v2 = 999999999.9
->>>>>>> fb91aad5
     def limit_speed(self, speed, accel):
         """Limit the speed of the move, given a maximum velocity and acceleration.
         This method is called from the kinematics, which is in turn caused by calls
@@ -140,12 +136,8 @@
         self.accel = min(self.accel, accel)
         self.delta_v2 = 2.0 * self.move_d * self.accel
         self.smooth_delta_v2 = min(self.smooth_delta_v2, self.delta_v2)
-<<<<<<< HEAD
-
-=======
     def limit_next_junction_speed(self, speed):
         self.next_junction_v2 = min(self.next_junction_v2, speed**2)
->>>>>>> fb91aad5
     def move_error(self, msg="Move out of range"):
         # TODO: check if the extruder axis is always passed to "self.end_pos".
         ep = self.end_pos
@@ -165,45 +157,14 @@
         # Allow extruder to calculate its maximum junction
         # NOTE: Uses the "instant_corner_v" config parameter.
         extruder_v2 = self.toolhead.extruder.calc_junction(prev_move, self)
-<<<<<<< HEAD
-
-        # Find max velocity using "approximated centripetal velocity"
-        axes_r = self.axes_r
-        prev_axes_r = prev_move.axes_r
-        junction_cos_theta = -sum([ axes_r[i] * prev_axes_r[i] for i in range(len(axes_r[:-1])) ])  # NOTE: axes_r comes from axes_d, used is to replace "self.axis_count".
-        if junction_cos_theta > 0.999999:
-            return
-        junction_cos_theta = max(junction_cos_theta, -0.999999)
-        sin_theta_d2 = math.sqrt(0.5*(1.0-junction_cos_theta))
-        R_jd = sin_theta_d2 / (1. - sin_theta_d2)
-
-        # Approximated circle must contact moves no further away than mid-move
-        tan_theta_d2 = sin_theta_d2 / math.sqrt(0.5*(1.0+junction_cos_theta))
-        move_centripetal_v2 = .5 * self.move_d * tan_theta_d2 * self.accel
-        prev_move_centripetal_v2 = (.5 * prev_move.move_d * tan_theta_d2
-                                    * prev_move.accel)
-        # Apply limits
-        self.max_start_v2 = min(
-            R_jd * self.junction_deviation * self.accel,
-            R_jd * prev_move.junction_deviation * prev_move.accel,
-            move_centripetal_v2, prev_move_centripetal_v2,
-            extruder_v2, self.max_cruise_v2, prev_move.max_cruise_v2,
-            prev_move.max_start_v2 + prev_move.delta_v2)
-        self.max_smoothed_v2 = min(self.max_start_v2,
-                                   prev_move.max_smoothed_v2 + prev_move.smooth_delta_v2)
-
-        logging.info(f"Move calc_junction: function end. Final max_start_v2: {self.max_start_v2}")
-
-=======
         max_start_v2 = min(extruder_v2, self.max_cruise_v2,
                            prev_move.max_cruise_v2, prev_move.next_junction_v2,
                            prev_move.max_start_v2 + prev_move.delta_v2)
         # Find max velocity using "approximated centripetal velocity"
         axes_r = self.axes_r
         prev_axes_r = prev_move.axes_r
-        junction_cos_theta = -(axes_r[0] * prev_axes_r[0]
-                               + axes_r[1] * prev_axes_r[1]
-                               + axes_r[2] * prev_axes_r[2])
+        # NOTE: axes_r comes from axes_d, used is to replace "self.axis_count".
+        junction_cos_theta = -sum([ axes_r[i] * prev_axes_r[i] for i in range(len(axes_r[:-1])) ])
         sin_theta_d2 = math.sqrt(max(0.5*(1.0-junction_cos_theta), 0.))
         cos_theta_d2 = math.sqrt(max(0.5*(1.0+junction_cos_theta), 0.))
         one_minus_sin_theta_d2 = 1. - sin_theta_d2
@@ -222,7 +183,6 @@
         self.max_start_v2 = max_start_v2
         self.max_smoothed_v2 = min(
             max_start_v2, prev_move.max_smoothed_v2 + prev_move.smooth_delta_v2)
->>>>>>> fb91aad5
     def set_junction(self, start_v2, cruise_v2, end_v2):
         """Move.set_junction() implements the "trapezoid generator" on a move.
 
@@ -608,26 +568,20 @@
         # NOTE: setup a dummy extruder at first, replaced later if configured.
         self.extruder = kinematics.extruder.DummyExtruder(self.printer)
 
-        # Register g-code commands
-        handlers = [
-            'G4', 'M400', 'M204', 'SET_VELOCITY_LIMIT'
-        ]
-
-        # NOTE: this iterates over the commands above and finds the functions
-        #       and description strings by their names (as they appear in "handlers").
-        for cmd in handlers:
-            func = getattr(self, 'cmd_' + cmd)
-            desc = getattr(self, 'cmd_' + cmd + '_help', None)
-            gcode.register_command(cmd, func, when_not_ready=False, desc=desc)
-
+        # Register commands
         gcode.register_command('GET_STATUS_MSG', self.get_status_msg,
                                desc=self.cmd_GET_STATUS_MSG_help)
-
+        gcode.register_command('G4', self.cmd_G4)
+        gcode.register_command('M400', self.cmd_M400)
+        gcode.register_command('SET_VELOCITY_LIMIT',
+                               self.cmd_SET_VELOCITY_LIMIT,
+                               desc=self.cmd_SET_VELOCITY_LIMIT_help)
+        gcode.register_command('M204', self.cmd_M204)
         self.printer.register_event_handler("klippy:shutdown",
                                             self._handle_shutdown)
         # Load some default modules
         modules = ["gcode_move", "homing", "idle_timeout", "statistics",
-                   "manual_probe", "tuning_tower"]
+                   "manual_probe", "tuning_tower", "garbage_collection"]
         for module_name in modules:
             self.printer.load_object(config, module_name)
 
@@ -728,26 +682,9 @@
             msg = "Error loading kinematics '%s'" % (kin_name,)
             logging.exception(msg)
             raise config.error(msg)
-<<<<<<< HEAD
 
         return kin, trapq
 
-=======
-        # Register commands
-        gcode.register_command('G4', self.cmd_G4)
-        gcode.register_command('M400', self.cmd_M400)
-        gcode.register_command('SET_VELOCITY_LIMIT',
-                               self.cmd_SET_VELOCITY_LIMIT,
-                               desc=self.cmd_SET_VELOCITY_LIMIT_help)
-        gcode.register_command('M204', self.cmd_M204)
-        self.printer.register_event_handler("klippy:shutdown",
-                                            self._handle_shutdown)
-        # Load some default modules
-        modules = ["gcode_move", "homing", "idle_timeout", "statistics",
-                   "manual_probe", "tuning_tower", "garbage_collection"]
-        for module_name in modules:
-            self.printer.load_object(config, module_name)
->>>>>>> fb91aad5
     # Print time and flush tracking
     def _advance_flush_time(self, flush_time):
         """Flush steps from itersolve and update "print_time".
@@ -1068,7 +1005,7 @@
         return self.reactor.NEVER
 
     # Movement commands
-<<<<<<< HEAD
+    # TODO: MERGE
     def make_pos_vector_by_axis(self, coords:list, axis_names:str, base_value=None):
         indexes = self.get_axes_idxs(axis_names)
         return self.make_pos_vector(coords, indexes, base_value=base_value)
@@ -1148,13 +1085,8 @@
             coords[self.axis_map[k]] = v
         return coords
 
-    def set_position(self, newpos, homing_axes=()):
+    def set_position(self, newpos, homing_axes=""):
         logging.info(f"toolhead.set_position: setting newpos={newpos} and homing_axes={homing_axes}")
-=======
-    def get_position(self):
-        return list(self.commanded_pos)
-    def set_position(self, newpos, homing_axes=""):
->>>>>>> fb91aad5
         self.flush_step_generation()
 
         # NOTE: Set the position of the axes "trapq".
@@ -1197,7 +1129,6 @@
         #       updating "commanded_pos" under the suspicion that
         #       an unmodified "commanded_pos" might be important.
         self.commanded_pos[:] = newpos
-<<<<<<< HEAD
 
         # NOTE: this event is mainly recived by gcode_move.reset_last_position,
         #       which updates its "self.last_position" with (presumably) the
@@ -1257,15 +1188,10 @@
             #       active ExtruderStepper class
             # TODO: the "homing_axes" parameter is not used rait nau.
             extruder.set_position(newpos_e, homing_axes, self.print_time)
-
-=======
-        self.kin.set_position(newpos, homing_axes)
-        self.printer.send_event("toolhead:set_position")
     def limit_next_junction_speed(self, speed):
         last_move = self.lookahead.get_last()
         if last_move is not None:
             last_move.limit_next_junction_speed(speed)
->>>>>>> fb91aad5
     def move(self, newpos, speed):
         """ToolHead.move() creates a Move() object with the parameters of the move (in cartesian space and in units of seconds and millimeters).
 
